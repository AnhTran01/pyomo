#  ___________________________________________________________________________
#
#  Pyomo: Python Optimization Modeling Objects
#  Copyright (c) 2008-2022
#  National Technology and Engineering Solutions of Sandia, LLC
#  Under the terms of Contract DE-NA0003525 with National Technology and
#  Engineering Solutions of Sandia, LLC, the U.S. Government retains certain
#  rights in this software.
#  This software is distributed under the 3-clause BSD License.
#  ___________________________________________________________________________
#

import pyomo.common.unittest as unittest

from pyomo.environ import (
    ConcreteModel,
    AbstractModel,
    RangeSet,
    Param,
    Var,
    Set,
    value,
    Integers,
)
import pyomo.core.expr.current as EXPR
from pyomo.core.expr.template_expr import (
    IndexTemplate,
    TemplateExpressionError,
    CallExpression,
    GetAttrExpression,
    _GetItemIndexer,
    resolve_template,
    templatize_constraint,
    substitute_template_expression,
    substitute_getitem_with_param,
    substitute_template_with_value,
)


class TestTemplateExpressions(unittest.TestCase):
    def setUp(self):
        self.m = m = ConcreteModel()
        m.I = RangeSet(1, 9)
        m.J = RangeSet(10, 19)
        m.x = Var(m.I, initialize=lambda m, i: i + 1)
        m.P = Param(m.I, initialize=lambda m, i: 10 - i, mutable=True)
        m.p = Param(m.I, m.J, initialize=lambda m, i, j: 100 * i + j)
        m.s = Set(m.I, initialize=lambda m, i: range(i))

    def test_nonTemplates(self):
        m = self.m
        self.assertIs(resolve_template(m.x[1]), m.x[1])
        e = m.x[1] + m.x[2]
        self.assertIs(resolve_template(e), e)

    def test_IndexTemplate(self):
        m = self.m
        i = IndexTemplate(m.I)
        with self.assertRaisesRegex(
            TemplateExpressionError, "Evaluating uninitialized IndexTemplate"
        ):
            value(i)

        self.assertEqual(str(i), "{I}")

        i.set_value(5)
        self.assertEqual(value(i), 5)
        self.assertIs(resolve_template(i), 5)

    def test_template_scalar(self):
        m = self.m
        t = IndexTemplate(m.I)
        e = m.x[t]
        self.assertIs(type(e), EXPR.Numeric_GetItemExpression)
        self.assertEqual(e.args, (m.x, t))
        self.assertFalse(e.is_constant())
        self.assertFalse(e.is_fixed())
        self.assertEqual(e.polynomial_degree(), 1)
        self.assertEqual(str(e), "x[{I}]")
        t.set_value(5)
        v = e()
        self.assertIn(type(v), (int, float))
        self.assertEqual(v, 6)
        self.assertIs(resolve_template(e), m.x[5])
        t.set_value()

<<<<<<< HEAD
        e = m.p[t,10]
        self.assertIs(type(e), EXPR.NPV_Numeric_GetItemExpression)
        self.assertEqual(e.args, (m.p,t,10))
=======
        e = m.p[t, 10]
        self.assertIs(type(e), EXPR.GetItemExpression)
        self.assertEqual(e.args, (m.p, t, 10))
>>>>>>> 63a3c602
        self.assertFalse(e.is_constant())
        self.assertTrue(e.is_fixed())
        self.assertEqual(e.polynomial_degree(), 0)
        self.assertEqual(str(e), "p[{I},10]")
        t.set_value(5)
        v = e()
        self.assertIn(type(v), (int, float))
        self.assertEqual(v, 510)
        self.assertIs(resolve_template(e), m.p[5, 10])
        t.set_value()

<<<<<<< HEAD
        e = m.p[5,t]
        self.assertIs(type(e), EXPR.NPV_Numeric_GetItemExpression)
        self.assertEqual(e.args, (m.p,5,t))
=======
        e = m.p[5, t]
        self.assertIs(type(e), EXPR.GetItemExpression)
        self.assertEqual(e.args, (m.p, 5, t))
>>>>>>> 63a3c602
        self.assertFalse(e.is_constant())
        self.assertTrue(e.is_fixed())
        self.assertEqual(e.polynomial_degree(), 0)
        self.assertEqual(str(e), "p[5,{I}]")
        t.set_value(10)
        v = e()
        self.assertIn(type(v), (int, float))
        self.assertEqual(v, 510)
        self.assertIs(resolve_template(e), m.p[5, 10])
        t.set_value()

    def test_template_scalar_with_set(self):
        m = self.m
        t = IndexTemplate(m.I)
        e = m.s[t]
<<<<<<< HEAD
        self.assertIs(type(e), EXPR.NPV_Structural_GetItemExpression)
        self.assertEqual(e.args, (m.s,t))
=======
        self.assertIs(type(e), EXPR.GetItemExpression)
        self.assertEqual(e.args, (m.s, t))
>>>>>>> 63a3c602
        self.assertFalse(e.is_constant())
        self.assertTrue(e.is_fixed())
        # Generic templates generate CallExpression objects
        ee = e.polynomial_degree()
        self.assertIs(type(ee), EXPR.CallExpression)
        t.set_value(1)
        # Note that structural expressions do not implement polynomial_degree
        with self.assertRaisesRegex(
                AttributeError, "'_InsertionOrderSetData' object has "
                "no attribute 'polynomial_degree'"):
            e.polynomial_degree()
        self.assertEqual(str(e), "s[{I}]")
        t.set_value(5)
        v = e()
        self.assertIs(v, m.s[5])
        self.assertIs(resolve_template(e), m.s[5])
        t.set_value()

    def test_template_operation(self):
        m = self.m
        t = IndexTemplate(m.I)
<<<<<<< HEAD
        e = m.x[t+m.P[5]]
        self.assertIs(type(e), EXPR.Numeric_GetItemExpression)
=======
        e = m.x[t + m.P[5]]
        self.assertIs(type(e), EXPR.GetItemExpression)
>>>>>>> 63a3c602
        self.assertEqual(e.nargs(), 2)
        self.assertIs(e.arg(0), m.x)
        self.assertIsInstance(e.arg(1), EXPR.SumExpressionBase)
        self.assertIs(e.arg(1).arg(0), t)
        self.assertIs(e.arg(1).arg(1), m.P[5])
        self.assertEqual(str(e), "x[{I} + P[5]]")

    def test_nested_template_operation(self):
        m = self.m
        t = IndexTemplate(m.I)
<<<<<<< HEAD
        e = m.x[t+m.P[t+1]]
        self.assertIs(type(e), EXPR.Numeric_GetItemExpression)
=======
        e = m.x[t + m.P[t + 1]]
        self.assertIs(type(e), EXPR.GetItemExpression)
>>>>>>> 63a3c602
        self.assertEqual(e.nargs(), 2)
        self.assertIs(e.arg(0), m.x)
        self.assertIsInstance(e.arg(1), EXPR.SumExpressionBase)
        self.assertIs(e.arg(1).arg(0), t)
        self.assertIs(type(e.arg(1).arg(1)), EXPR.NPV_Numeric_GetItemExpression)
        self.assertIsInstance(e.arg(1).arg(1).arg(1), EXPR.SumExpressionBase)
        self.assertIs(e.arg(1).arg(1).arg(1).arg(0), t)
        self.assertEqual(str(e), "x[{I} + P[{I} + 1]]")

    def test_block_templates(self):
        m = ConcreteModel()
        m.T = RangeSet(3)

        @m.Block(m.T)
        def b(b, i):
            b.x = Var(initialize=i)

            @b.Block(m.T)
            def bb(bb, j):
                bb.I = RangeSet(i * j)
                bb.y = Var(bb.I, initialize=lambda m, i: i)

        t = IndexTemplate(m.T)
        e = m.b[t].x
        self.assertIs(type(e), EXPR.Numeric_GetAttrExpression)
        self.assertEqual(e.nargs(), 2)
        self.assertIs(type(e.arg(0)), EXPR.NPV_Structural_GetItemExpression)
        self.assertIs(e.arg(0).arg(0), m.b)
        self.assertEqual(e.arg(0).nargs(), 2)
        self.assertIs(e.arg(0).arg(1), t)
        self.assertEqual(str(e), "b[{T}].x")
        t.set_value(2)
        v = e()
        self.assertIn(type(v), (int, float))
        self.assertEqual(v, 2)
        self.assertIs(resolve_template(e), m.b[2].x)
        t.set_value()

        e = m.b[t].bb[t].y[1]
        self.assertIs(type(e), EXPR.Numeric_GetItemExpression)
        self.assertEqual(e.nargs(), 2)
        self.assertEqual(str(e), "b[{T}].bb[{T}].y[1]")
        t.set_value(2)
        v = e()
        self.assertIn(type(v), (int, float))
        self.assertEqual(v, 1)
        self.assertIs(resolve_template(e), m.b[2].bb[2].y[1])

    def test_template_name(self):
        m = self.m
        t = IndexTemplate(m.I)

        E = m.x[t + m.P[1 + t]] + m.P[1]
        self.assertEqual(str(E), "x[{I} + P[1 + {I}]] + P[1]")

        E = m.x[t + m.P[1 + t] ** 2.0] ** 2.0 + m.P[1]
        self.assertEqual(str(E), "x[{I} + P[1 + {I}]**2.0]**2.0 + P[1]")

    def test_template_in_expression(self):
        m = self.m
        t = IndexTemplate(m.I)

        E = m.x[t + m.P[t + 1]] + m.P[1]
        self.assertIsInstance(E, EXPR.SumExpressionBase)
        e = E.arg(0)
        self.assertIs(type(e), EXPR.Numeric_GetItemExpression)
        self.assertEqual(e.nargs(), 2)
        self.assertIs(e.arg(0), m.x)
        self.assertIsInstance(e.arg(1), EXPR.SumExpressionBase)
        self.assertIs(e.arg(1).arg(0), t)
        self.assertIs(type(e.arg(1).arg(1)), EXPR.NPV_Numeric_GetItemExpression)
        self.assertIsInstance(e.arg(1).arg(1).arg(1), EXPR.SumExpressionBase)
        self.assertIs(e.arg(1).arg(1).arg(1).arg(0), t)

        E = m.P[1] + m.x[t + m.P[t + 1]]
        self.assertIsInstance(E, EXPR.SumExpressionBase)
        e = E.arg(1)
        self.assertIs(type(e), EXPR.Numeric_GetItemExpression)
        self.assertEqual(e.nargs(), 2)
        self.assertIs(e.arg(0), m.x)
        self.assertIsInstance(e.arg(1), EXPR.SumExpressionBase)
        self.assertIs(e.arg(1).arg(0), t)
        self.assertIs(type(e.arg(1).arg(1)), EXPR.NPV_Numeric_GetItemExpression)
        self.assertIsInstance(e.arg(1).arg(1).arg(1), EXPR.SumExpressionBase)
        self.assertIs(e.arg(1).arg(1).arg(1).arg(0), t)

        E = m.x[t + m.P[t + 1]] + 1
        self.assertIsInstance(E, EXPR.SumExpressionBase)
        e = E.arg(0)
        self.assertIs(type(e), EXPR.Numeric_GetItemExpression)
        self.assertEqual(e.nargs(), 2)
        self.assertIs(e.arg(0), m.x)
        self.assertIsInstance(e.arg(1), EXPR.SumExpressionBase)
        self.assertIs(e.arg(1).arg(0), t)
        self.assertIs(type(e.arg(1).arg(1)), EXPR.NPV_Numeric_GetItemExpression)
        self.assertIsInstance(e.arg(1).arg(1).arg(1), EXPR.SumExpressionBase)
        self.assertIs(e.arg(1).arg(1).arg(1).arg(0), t)

        E = 1 + m.x[t + m.P[t + 1]]
        self.assertIsInstance(E, EXPR.SumExpressionBase)
<<<<<<< HEAD
        e = E.arg(E.nargs()-1)
        self.assertIs(type(e), EXPR.Numeric_GetItemExpression)
=======
        e = E.arg(E.nargs() - 1)
        self.assertIs(type(e), EXPR.GetItemExpression)
>>>>>>> 63a3c602
        self.assertEqual(e.nargs(), 2)
        self.assertIs(e.arg(0), m.x)
        self.assertIsInstance(e.arg(1), EXPR.SumExpressionBase)
        self.assertIs(e.arg(1).arg(0), t)
        self.assertIs(type(e.arg(1).arg(1)), EXPR.NPV_Numeric_GetItemExpression)
        self.assertIsInstance(e.arg(1).arg(1).arg(1), EXPR.SumExpressionBase)
        self.assertIs(e.arg(1).arg(1).arg(1).arg(0), t)

    def test_clone(self):
        m = self.m
        t = IndexTemplate(m.I)

        E_base = m.x[t + m.P[t + 1]] + m.P[1]
        E = E_base.clone()
        self.assertIsInstance(E, EXPR.SumExpressionBase)
        e = E.arg(0)
        self.assertIs(type(e), EXPR.Numeric_GetItemExpression)
        self.assertIsNot(e, E_base.arg(0))
        self.assertEqual(e.nargs(), 2)
        self.assertIs(e.arg(0), m.x)
        self.assertIsInstance(e.arg(1), EXPR.SumExpressionBase)
        self.assertIs(e.arg(1).arg(0), t)
<<<<<<< HEAD
        self.assertIs(type(e.arg(1).arg(1)), EXPR.NPV_Numeric_GetItemExpression)
        self.assertIs(type(e.arg(1).arg(1)),
                      type(E_base.arg(0).arg(1).arg(1)))
        self.assertIsNot(e.arg(1).arg(1),
                         E_base.arg(0).arg(1).arg(1))
=======
        self.assertIs(type(e.arg(1).arg(1)), EXPR.GetItemExpression)
        self.assertIs(type(e.arg(1).arg(1)), type(E_base.arg(0).arg(1).arg(1)))
        self.assertIsNot(e.arg(1).arg(1), E_base.arg(0).arg(1).arg(1))
>>>>>>> 63a3c602
        self.assertIsInstance(e.arg(1).arg(1).arg(1), EXPR.SumExpressionBase)
        self.assertIs(e.arg(1).arg(1).arg(1).arg(0), t)

        E_base = m.P[1] + m.x[t + m.P[t + 1]]
        E = E_base.clone()
        self.assertTrue(isinstance(E, EXPR.SumExpressionBase))
        e = E.arg(1)
        self.assertIs(type(e), EXPR.Numeric_GetItemExpression)
        self.assertIsNot(e, E_base.arg(0))
        self.assertEqual(e.nargs(), 2)
        self.assertIs(e.arg(0), m.x)
        self.assertIsInstance(e.arg(1), EXPR.SumExpressionBase)
        self.assertIs(e.arg(1).arg(0), t)
<<<<<<< HEAD
        self.assertIs(type(e.arg(1).arg(1)), EXPR.NPV_Numeric_GetItemExpression)
        self.assertIs(type(e.arg(1).arg(1)),
                      type(E_base.arg(1).arg(1).arg(1)))
        self.assertIsNot(e.arg(1).arg(1),
                         E_base.arg(1).arg(1).arg(1))
=======
        self.assertIs(type(e.arg(1).arg(1)), EXPR.GetItemExpression)
        self.assertIs(type(e.arg(1).arg(1)), type(E_base.arg(1).arg(1).arg(1)))
        self.assertIsNot(e.arg(1).arg(1), E_base.arg(1).arg(1).arg(1))
>>>>>>> 63a3c602
        self.assertIsInstance(e.arg(1).arg(1).arg(1), EXPR.SumExpressionBase)
        self.assertIs(e.arg(1).arg(1).arg(1).arg(0), t)

        E_base = m.x[t + m.P[t + 1]] + 1
        E = E_base.clone()
        self.assertIsInstance(E, EXPR.SumExpressionBase)
        e = E.arg(0)
        self.assertIs(type(e), EXPR.Numeric_GetItemExpression)
        self.assertIsNot(e, E_base.arg(0))
        self.assertEqual(e.nargs(), 2)
        self.assertIs(e.arg(0), m.x)
        self.assertIsInstance(e.arg(1), EXPR.SumExpressionBase)
        self.assertIs(e.arg(1).arg(0), t)
<<<<<<< HEAD
        self.assertIs(type(e.arg(1).arg(1)), EXPR.NPV_Numeric_GetItemExpression)
        self.assertIs(type(e.arg(1).arg(1)),
                      type(E_base.arg(0).arg(1).arg(1)))
        self.assertIsNot(e.arg(1).arg(1),
                         E_base.arg(0).arg(1).arg(1))
=======
        self.assertIs(type(e.arg(1).arg(1)), EXPR.GetItemExpression)
        self.assertIs(type(e.arg(1).arg(1)), type(E_base.arg(0).arg(1).arg(1)))
        self.assertIsNot(e.arg(1).arg(1), E_base.arg(0).arg(1).arg(1))
>>>>>>> 63a3c602
        self.assertIsInstance(e.arg(1).arg(1).arg(1), EXPR.SumExpressionBase)
        self.assertIs(e.arg(1).arg(1).arg(1).arg(0), t)

        E_base = 1 + m.x[t + m.P[t + 1]]
        E = E_base.clone()
        self.assertIsInstance(E, EXPR.SumExpressionBase)
        e = E.arg(-1)
        self.assertIs(type(e), EXPR.Numeric_GetItemExpression)
        self.assertIsNot(e, E_base.arg(0))
        self.assertEqual(e.nargs(), 2)
        self.assertIs(e.arg(0), m.x)
        self.assertIsInstance(e.arg(1), EXPR.SumExpressionBase)
        self.assertIs(e.arg(1).arg(0), t)
<<<<<<< HEAD
        self.assertIs(type(e.arg(1).arg(1)), EXPR.NPV_Numeric_GetItemExpression)
        self.assertIs(type(e.arg(1).arg(1)),
                      type(E_base.arg(-1).arg(1).arg(1)))
        self.assertIsNot(e.arg(1).arg(1),
                         E_base.arg(-1).arg(1).arg(1))
=======
        self.assertIs(type(e.arg(1).arg(1)), EXPR.GetItemExpression)
        self.assertIs(type(e.arg(1).arg(1)), type(E_base.arg(-1).arg(1).arg(1)))
        self.assertIsNot(e.arg(1).arg(1), E_base.arg(-1).arg(1).arg(1))
>>>>>>> 63a3c602
        self.assertIsInstance(e.arg(1).arg(1).arg(1), EXPR.SumExpressionBase)
        self.assertIs(e.arg(1).arg(1).arg(1).arg(0), t)


class TestTemplatizeRule(unittest.TestCase):
    def test_simple_rule(self):
        m = ConcreteModel()
        m.I = RangeSet(3)
        m.x = Var(m.I)

        @m.Constraint(m.I)
        def c(m, i):
            return m.x[i] <= 0

        template, indices = templatize_constraint(m.c)
        self.assertEqual(len(indices), 1)
        self.assertIs(indices[0]._set, m.I)
        self.assertEqual(str(template), "x[_1]  <=  0")
        # Test that the RangeSet iterator was put back
        self.assertEqual(list(m.I), list(range(1, 4)))
        # Evaluate the template
        indices[0].set_value(2)
        self.assertEqual(str(resolve_template(template)), 'x[2]  <=  0')

    def test_simple_rule_nonfinite_set(self):
        m = ConcreteModel()
        m.x = Var(Integers, dense=False)

        @m.Constraint(Integers)
        def c(m, i):
            return m.x[i] <= 0

        template, indices = templatize_constraint(m.c)
        self.assertEqual(len(indices), 1)
        self.assertIs(indices[0]._set, Integers)
        self.assertEqual(str(template), "x[_1]  <=  0")
        # Evaluate the template
        indices[0].set_value(2)
        self.assertEqual(str(resolve_template(template)), 'x[2]  <=  0')

    def test_simple_abstract_rule(self):
        m = AbstractModel()
        m.I = RangeSet(3)
        m.x = Var(m.I)

        @m.Constraint(m.I)
        def c(m, i):
            return m.x[i] <= 0

        # Note: the constraint can be abstract, but the Set/Var must
        # have been constructed (otherwise accessing the Set raises an
        # exception)

        with self.assertRaisesRegex(ValueError, ".*has not been constructed"):
            template, indices = templatize_constraint(m.c)

        m.I.construct()
        m.x.construct()
        template, indices = templatize_constraint(m.c)
        self.assertEqual(len(indices), 1)
        self.assertIs(indices[0]._set, m.I)
        self.assertEqual(str(template), "x[_1]  <=  0")

    def test_simple_sum_rule(self):
        m = ConcreteModel()
        m.I = RangeSet(3)
        m.J = RangeSet(3)
        m.x = Var(m.I, m.J)

        @m.Constraint(m.I)
        def c(m, i):
            return sum(m.x[i, j] for j in m.J) <= 0

        template, indices = templatize_constraint(m.c)
        self.assertEqual(len(indices), 1)
        self.assertIs(indices[0]._set, m.I)
        self.assertEqual(
            template.to_string(verbose=True),
            "templatesum(getitem(x, _1, _2), iter(_2, J))  <=  0",
        )
        self.assertEqual(str(template), "SUM(x[_1,_2] for _2 in J)  <=  0")
        # Evaluate the template
        indices[0].set_value(2)
        self.assertEqual(
            str(resolve_template(template)), 'x[2,1] + x[2,2] + x[2,3]  <=  0'
        )

    def test_nested_sum_rule(self):
        m = ConcreteModel()
        m.I = RangeSet(3)
        m.J = RangeSet(3)
        m.K = Set(m.I, initialize={1: [10], 2: [10, 20], 3: [10, 20, 30]})
        m.x = Var(m.I, m.J, [10, 20, 30])

        @m.Constraint()
        def c(m):
            return sum(sum(m.x[i, j, k] for k in m.K[i]) for j in m.J for i in m.I) <= 0

        template, indices = templatize_constraint(m.c)
        self.assertEqual(len(indices), 0)
        self.assertEqual(
            template.to_string(verbose=True),
            "templatesum("
            "templatesum(getitem(x, _2, _1, _3), iter(_3, getitem(K, _2))), "
            "iter(_1, J), iter(_2, I))  <=  0",
        )
        self.assertEqual(
            str(template),
            "SUM(SUM(x[_2,_1,_3] for _3 in K[_2]) for _1 in J for _2 in I)  <=  0",
        )
        # Evaluate the template
        self.assertEqual(
            str(resolve_template(template)),
            'x[1,1,10] + '
            '(x[2,1,10] + x[2,1,20]) + '
            '(x[3,1,10] + x[3,1,20] + x[3,1,30]) + '
            '(x[1,2,10]) + '
            '(x[2,2,10] + x[2,2,20]) + '
            '(x[3,2,10] + x[3,2,20] + x[3,2,30]) + '
            '(x[1,3,10]) + '
            '(x[2,3,10] + x[2,3,20]) + '
            '(x[3,3,10] + x[3,3,20] + x[3,3,30])  <=  0',
        )

    def test_multidim_nested_sum_rule(self):
        m = ConcreteModel()
        m.I = RangeSet(3)
        m.J = RangeSet(3)
        m.JI = m.J * m.I
        m.K = Set(m.I, initialize={1: [10], 2: [10, 20], 3: [10, 20, 30]})
        m.x = Var(m.I, m.J, [10, 20, 30])

        @m.Constraint()
        def c(m):
            return sum(sum(m.x[i, j, k] for k in m.K[i]) for j, i in m.JI) <= 0

        template, indices = templatize_constraint(m.c)
        self.assertEqual(len(indices), 0)
        self.assertEqual(
            template.to_string(verbose=True),
            "templatesum("
            "templatesum(getitem(x, _2, _1, _3), iter(_3, getitem(K, _2))), "
            "iter(_1, _2, JI))  <=  0",
        )
        self.assertEqual(
            str(template),
            "SUM(SUM(x[_2,_1,_3] for _3 in K[_2]) for _1, _2 in JI)  <=  0",
        )
        # Evaluate the template
        self.assertEqual(
            str(resolve_template(template)),
            'x[1,1,10] + '
            '(x[2,1,10] + x[2,1,20]) + '
            '(x[3,1,10] + x[3,1,20] + x[3,1,30]) + '
            '(x[1,2,10]) + '
            '(x[2,2,10] + x[2,2,20]) + '
            '(x[3,2,10] + x[3,2,20] + x[3,2,30]) + '
            '(x[1,3,10]) + '
            '(x[2,3,10] + x[2,3,20]) + '
            '(x[3,3,10] + x[3,3,20] + x[3,3,30])  <=  0',
        )

    def test_multidim_nested_sum_rule(self):
        m = ConcreteModel()
        m.I = RangeSet(3)
        m.J = RangeSet(3)
        m.JI = m.J * m.I
        m.K = Set(m.I, initialize={1: [10], 2: [10, 20], 3: [10, 20, 30]})
        m.x = Var(m.I, m.J, [10, 20, 30])

        @m.Constraint()
        def c(m):
            return sum(sum(m.x[i, j, k] for k in m.K[i]) for j, i in m.JI) <= 0

        template, indices = templatize_constraint(m.c)
        self.assertEqual(len(indices), 0)
        self.assertEqual(
            template.to_string(verbose=True),
            "templatesum("
            "templatesum(getitem(x, _2, _1, _3), iter(_3, getitem(K, _2))), "
            "iter(_1, _2, JI))  <=  0",
        )
        self.assertEqual(
            str(template),
            "SUM(SUM(x[_2,_1,_3] for _3 in K[_2]) for _1, _2 in JI)  <=  0",
        )
        # Evaluate the template
        self.assertEqual(
            str(resolve_template(template)),
            'x[1,1,10] + '
            '(x[2,1,10] + x[2,1,20]) + '
            '(x[3,1,10] + x[3,1,20] + x[3,1,30]) + '
            '(x[1,2,10]) + '
            '(x[2,2,10] + x[2,2,20]) + '
            '(x[3,2,10] + x[3,2,20] + x[3,2,30]) + '
            '(x[1,3,10]) + '
            '(x[2,3,10] + x[2,3,20]) + '
            '(x[3,3,10] + x[3,3,20] + x[3,3,30])  <=  0',
        )

    def test_multidim_nested_getattr_sum_rule(self):
        m = ConcreteModel()
        m.I = RangeSet(3)
        m.J = RangeSet(3)
        m.JI = m.J * m.I
        m.K = Set(m.I, initialize={1: [10], 2: [10, 20], 3: [10, 20, 30]})
        m.x = Var(m.I, m.J, [10, 20, 30])

        @m.Block(m.I)
        def b(b, i):
            b.K = RangeSet(10, 10 * i, 10)

        @m.Constraint()
        def c(m):
            return sum(sum(m.x[i, j, k] for k in m.b[i].K) for j, i in m.JI) <= 0

        template, indices = templatize_constraint(m.c)
        self.assertEqual(len(indices), 0)
        self.assertEqual(
            template.to_string(verbose=True),
            "templatesum("
            "templatesum(getitem(x, _2, _1, _3), "
            "iter(_3, getattr(getitem(b, _2), 'K'))), "
            "iter(_1, _2, JI))  <=  0",
        )
        self.assertEqual(
            str(template),
            "SUM(SUM(x[_2,_1,_3] for _3 in b[_2].K) for _1, _2 in JI)  <=  0",
        )
        # Evaluate the template
        self.assertEqual(
            str(resolve_template(template)),
            'x[1,1,10] + '
            '(x[2,1,10] + x[2,1,20]) + '
            '(x[3,1,10] + x[3,1,20] + x[3,1,30]) + '
            '(x[1,2,10]) + '
            '(x[2,2,10] + x[2,2,20]) + '
            '(x[3,2,10] + x[3,2,20] + x[3,2,30]) + '
            '(x[1,3,10]) + '
            '(x[2,3,10] + x[2,3,20]) + '
            '(x[3,3,10] + x[3,3,20] + x[3,3,30])  <=  0',
        )

    def test_eval_getattr(self):
        m = ConcreteModel()
        m.T = RangeSet(3)

        @m.Block(m.T)
        def b(b, i):
            b.x = Var(initialize=i)

            @b.Block(m.T)
            def bb(bb, j):
                bb.I = RangeSet(i * j)
                bb.y = Var(bb.I, initialize=lambda m, i: i)

        t = IndexTemplate(m.T)
        e = m.b[t].x

        with self.assertRaisesRegex(
<<<<<<< HEAD
                ValueError, r'Evaluating uninitialized IndexTemplate \({T}\)'):
            value(e())
=======
            ValueError, r'Evaluating uninitialized IndexTemplate \({T}\)'
        ):
            e()
>>>>>>> 63a3c602
        with self.assertRaisesRegex(
            KeyError, r"Index 'None' is not valid for indexed component 'b'"
        ):
            self.assertIsNone(e(exception=False))
        with self.assertRaisesRegex(
            KeyError, r"Index 'None' is not valid for indexed component 'b'"
        ):
            self.assertIsNone(e(False))

        t.set_value(2)
        self.assertEqual(e(), 2)

        f = e.set_value(5)
        self.assertIs(f.__class__, CallExpression)
        self.assertEqual(f._kwds, ())
        self.assertEqual(len(f._args_), 2)
        self.assertIs(f._args_[0].__class__, EXPR.Structural_GetAttrExpression)
        self.assertIs(f._args_[0]._args_[0], e)
        self.assertEqual(f._args_[1], 5)

        self.assertEqual(value(m.b[2].x), 2)
        f()
        self.assertEqual(value(m.b[2].x), 5)

        f = e.set_value('a', skip_validation=True)
        self.assertIs(f.__class__, CallExpression)
        self.assertEqual(f._kwds, ('skip_validation',))
        self.assertEqual(len(f._args_), 3)
        self.assertIs(f._args_[0].__class__, EXPR.Structural_GetAttrExpression)
        self.assertIs(f._args_[0]._args_[0], e)
        self.assertEqual(f._args_[1], 'a')
        self.assertEqual(f._args_[2], True)

        f()
        self.assertEqual(value(m.b[2].x), 'a')


class TestTemplateSubstitution(unittest.TestCase):
    def setUp(self):
        self.m = m = ConcreteModel()
        m.TRAY = Set(initialize=range(5))
        m.TIME = Set(bounds=(0, 10), initialize=range(10))
        m.y = Var(initialize=1)
        m.x = Var(m.TIME, m.TRAY, initialize=lambda _m, i, j: i)
        m.dxdt = Var(m.TIME, m.TRAY, initialize=lambda _m, i, j: 2 * i)

    def test_simple_substitute_param(self):
        def diffeq(m, t, i):
            return (
                m.dxdt[t, i]
                == t * m.x[t, i - 1] ** 2 + m.y**2 + m.x[t, i + 1] + m.x[t, i - 1]
            )

        m = self.m
        t = IndexTemplate(m.TIME)
        e = diffeq(m, t, 2)

        self.assertTrue(isinstance(e, EXPR.RelationalExpression))

        _map = {}
        E = substitute_template_expression(e, substitute_getitem_with_param, _map)
        self.assertIsNot(e, E)

        self.assertEqual(len(_map), 3)

        idx1 = _GetItemIndexer(m.x[t, 1])
        self.assertEqual(idx1.nargs(), 2)
        self.assertIs(idx1.base, m.x)
        self.assertIs(idx1.arg(0), t)
        self.assertEqual(idx1.arg(1), 1)
        self.assertIn(idx1, _map)

        idx2 = _GetItemIndexer(m.dxdt[t, 2])
        self.assertEqual(idx2.nargs(), 2)
        self.assertIs(idx2.base, m.dxdt)
        self.assertIs(idx2.arg(0), t)
        self.assertEqual(idx2.arg(1), 2)
        self.assertIn(idx2, _map)

        idx3 = _GetItemIndexer(m.x[t, 3])
        self.assertEqual(idx3.nargs(), 2)
        self.assertIs(idx3.base, m.x)
        self.assertIs(idx3.arg(0), t)
        self.assertEqual(idx3.arg(1), 3)
        self.assertIn(idx3, _map)

        self.assertFalse(idx1 == idx2)
        self.assertFalse(idx1 == idx3)
        self.assertFalse(idx2 == idx3)

        idx4 = _GetItemIndexer(m.x[t, 2])
        self.assertNotIn(idx4, _map)

        t.set_value(5)
        self.assertEqual((e.arg(0)(), e.arg(1)()), (10, 136))

        self.assertEqual(
            str(E),
            "'dxdt[{TIME},2]'  ==  "
            "{TIME}*'x[{TIME},1]'**2 + y**2 + 'x[{TIME},3]' + 'x[{TIME},1]'",
        )

        _map[idx1].set_value(value(m.x[value(t), 1]))
        _map[idx2].set_value(value(m.dxdt[value(t), 2]))
        _map[idx3].set_value(value(m.x[value(t), 3]))
        self.assertEqual((E.arg(0)(), E.arg(1)()), (10, 136))

        _map[idx1].set_value(12)
        _map[idx2].set_value(34)
        self.assertEqual((E.arg(0)(), E.arg(1)()), (34, 738))

    def test_simple_substitute_index(self):
        def diffeq(m, t, i):
            return m.dxdt[t, i] == t * m.x[t, i] ** 2 + m.y**2

        m = self.m
        t = IndexTemplate(m.TIME)
        e = diffeq(m, t, 2)
        t.set_value(5)

        self.assertTrue(isinstance(e, EXPR.RelationalExpression))
        self.assertEqual((e.arg(0)(), e.arg(1)()), (10, 126))

        E = substitute_template_expression(e, substitute_template_with_value)
        self.assertIsNot(e, E)

        self.assertEqual(str(E), 'dxdt[5,2]  ==  5.0*x[5,2]**2 + y**2')


if __name__ == "__main__":
    unittest.main()<|MERGE_RESOLUTION|>--- conflicted
+++ resolved
@@ -84,15 +84,9 @@
         self.assertIs(resolve_template(e), m.x[5])
         t.set_value()
 
-<<<<<<< HEAD
-        e = m.p[t,10]
+        e = m.p[t, 10]
         self.assertIs(type(e), EXPR.NPV_Numeric_GetItemExpression)
-        self.assertEqual(e.args, (m.p,t,10))
-=======
-        e = m.p[t, 10]
-        self.assertIs(type(e), EXPR.GetItemExpression)
         self.assertEqual(e.args, (m.p, t, 10))
->>>>>>> 63a3c602
         self.assertFalse(e.is_constant())
         self.assertTrue(e.is_fixed())
         self.assertEqual(e.polynomial_degree(), 0)
@@ -104,15 +98,9 @@
         self.assertIs(resolve_template(e), m.p[5, 10])
         t.set_value()
 
-<<<<<<< HEAD
-        e = m.p[5,t]
+        e = m.p[5, t]
         self.assertIs(type(e), EXPR.NPV_Numeric_GetItemExpression)
-        self.assertEqual(e.args, (m.p,5,t))
-=======
-        e = m.p[5, t]
-        self.assertIs(type(e), EXPR.GetItemExpression)
         self.assertEqual(e.args, (m.p, 5, t))
->>>>>>> 63a3c602
         self.assertFalse(e.is_constant())
         self.assertTrue(e.is_fixed())
         self.assertEqual(e.polynomial_degree(), 0)
@@ -128,13 +116,8 @@
         m = self.m
         t = IndexTemplate(m.I)
         e = m.s[t]
-<<<<<<< HEAD
         self.assertIs(type(e), EXPR.NPV_Structural_GetItemExpression)
-        self.assertEqual(e.args, (m.s,t))
-=======
-        self.assertIs(type(e), EXPR.GetItemExpression)
         self.assertEqual(e.args, (m.s, t))
->>>>>>> 63a3c602
         self.assertFalse(e.is_constant())
         self.assertTrue(e.is_fixed())
         # Generic templates generate CallExpression objects
@@ -143,8 +126,9 @@
         t.set_value(1)
         # Note that structural expressions do not implement polynomial_degree
         with self.assertRaisesRegex(
-                AttributeError, "'_InsertionOrderSetData' object has "
-                "no attribute 'polynomial_degree'"):
+            AttributeError,
+            "'_InsertionOrderSetData' object has " "no attribute 'polynomial_degree'",
+        ):
             e.polynomial_degree()
         self.assertEqual(str(e), "s[{I}]")
         t.set_value(5)
@@ -156,13 +140,8 @@
     def test_template_operation(self):
         m = self.m
         t = IndexTemplate(m.I)
-<<<<<<< HEAD
-        e = m.x[t+m.P[5]]
-        self.assertIs(type(e), EXPR.Numeric_GetItemExpression)
-=======
         e = m.x[t + m.P[5]]
-        self.assertIs(type(e), EXPR.GetItemExpression)
->>>>>>> 63a3c602
+        self.assertIs(type(e), EXPR.Numeric_GetItemExpression)
         self.assertEqual(e.nargs(), 2)
         self.assertIs(e.arg(0), m.x)
         self.assertIsInstance(e.arg(1), EXPR.SumExpressionBase)
@@ -173,13 +152,8 @@
     def test_nested_template_operation(self):
         m = self.m
         t = IndexTemplate(m.I)
-<<<<<<< HEAD
-        e = m.x[t+m.P[t+1]]
-        self.assertIs(type(e), EXPR.Numeric_GetItemExpression)
-=======
         e = m.x[t + m.P[t + 1]]
-        self.assertIs(type(e), EXPR.GetItemExpression)
->>>>>>> 63a3c602
+        self.assertIs(type(e), EXPR.Numeric_GetItemExpression)
         self.assertEqual(e.nargs(), 2)
         self.assertIs(e.arg(0), m.x)
         self.assertIsInstance(e.arg(1), EXPR.SumExpressionBase)
@@ -280,13 +254,8 @@
 
         E = 1 + m.x[t + m.P[t + 1]]
         self.assertIsInstance(E, EXPR.SumExpressionBase)
-<<<<<<< HEAD
-        e = E.arg(E.nargs()-1)
-        self.assertIs(type(e), EXPR.Numeric_GetItemExpression)
-=======
         e = E.arg(E.nargs() - 1)
-        self.assertIs(type(e), EXPR.GetItemExpression)
->>>>>>> 63a3c602
+        self.assertIs(type(e), EXPR.Numeric_GetItemExpression)
         self.assertEqual(e.nargs(), 2)
         self.assertIs(e.arg(0), m.x)
         self.assertIsInstance(e.arg(1), EXPR.SumExpressionBase)
@@ -309,17 +278,9 @@
         self.assertIs(e.arg(0), m.x)
         self.assertIsInstance(e.arg(1), EXPR.SumExpressionBase)
         self.assertIs(e.arg(1).arg(0), t)
-<<<<<<< HEAD
-        self.assertIs(type(e.arg(1).arg(1)), EXPR.NPV_Numeric_GetItemExpression)
-        self.assertIs(type(e.arg(1).arg(1)),
-                      type(E_base.arg(0).arg(1).arg(1)))
-        self.assertIsNot(e.arg(1).arg(1),
-                         E_base.arg(0).arg(1).arg(1))
-=======
-        self.assertIs(type(e.arg(1).arg(1)), EXPR.GetItemExpression)
+        self.assertIs(type(e.arg(1).arg(1)), EXPR.NPV_Numeric_GetItemExpression)
         self.assertIs(type(e.arg(1).arg(1)), type(E_base.arg(0).arg(1).arg(1)))
         self.assertIsNot(e.arg(1).arg(1), E_base.arg(0).arg(1).arg(1))
->>>>>>> 63a3c602
         self.assertIsInstance(e.arg(1).arg(1).arg(1), EXPR.SumExpressionBase)
         self.assertIs(e.arg(1).arg(1).arg(1).arg(0), t)
 
@@ -333,17 +294,9 @@
         self.assertIs(e.arg(0), m.x)
         self.assertIsInstance(e.arg(1), EXPR.SumExpressionBase)
         self.assertIs(e.arg(1).arg(0), t)
-<<<<<<< HEAD
-        self.assertIs(type(e.arg(1).arg(1)), EXPR.NPV_Numeric_GetItemExpression)
-        self.assertIs(type(e.arg(1).arg(1)),
-                      type(E_base.arg(1).arg(1).arg(1)))
-        self.assertIsNot(e.arg(1).arg(1),
-                         E_base.arg(1).arg(1).arg(1))
-=======
-        self.assertIs(type(e.arg(1).arg(1)), EXPR.GetItemExpression)
+        self.assertIs(type(e.arg(1).arg(1)), EXPR.NPV_Numeric_GetItemExpression)
         self.assertIs(type(e.arg(1).arg(1)), type(E_base.arg(1).arg(1).arg(1)))
         self.assertIsNot(e.arg(1).arg(1), E_base.arg(1).arg(1).arg(1))
->>>>>>> 63a3c602
         self.assertIsInstance(e.arg(1).arg(1).arg(1), EXPR.SumExpressionBase)
         self.assertIs(e.arg(1).arg(1).arg(1).arg(0), t)
 
@@ -357,17 +310,9 @@
         self.assertIs(e.arg(0), m.x)
         self.assertIsInstance(e.arg(1), EXPR.SumExpressionBase)
         self.assertIs(e.arg(1).arg(0), t)
-<<<<<<< HEAD
-        self.assertIs(type(e.arg(1).arg(1)), EXPR.NPV_Numeric_GetItemExpression)
-        self.assertIs(type(e.arg(1).arg(1)),
-                      type(E_base.arg(0).arg(1).arg(1)))
-        self.assertIsNot(e.arg(1).arg(1),
-                         E_base.arg(0).arg(1).arg(1))
-=======
-        self.assertIs(type(e.arg(1).arg(1)), EXPR.GetItemExpression)
+        self.assertIs(type(e.arg(1).arg(1)), EXPR.NPV_Numeric_GetItemExpression)
         self.assertIs(type(e.arg(1).arg(1)), type(E_base.arg(0).arg(1).arg(1)))
         self.assertIsNot(e.arg(1).arg(1), E_base.arg(0).arg(1).arg(1))
->>>>>>> 63a3c602
         self.assertIsInstance(e.arg(1).arg(1).arg(1), EXPR.SumExpressionBase)
         self.assertIs(e.arg(1).arg(1).arg(1).arg(0), t)
 
@@ -381,17 +326,9 @@
         self.assertIs(e.arg(0), m.x)
         self.assertIsInstance(e.arg(1), EXPR.SumExpressionBase)
         self.assertIs(e.arg(1).arg(0), t)
-<<<<<<< HEAD
-        self.assertIs(type(e.arg(1).arg(1)), EXPR.NPV_Numeric_GetItemExpression)
-        self.assertIs(type(e.arg(1).arg(1)),
-                      type(E_base.arg(-1).arg(1).arg(1)))
-        self.assertIsNot(e.arg(1).arg(1),
-                         E_base.arg(-1).arg(1).arg(1))
-=======
-        self.assertIs(type(e.arg(1).arg(1)), EXPR.GetItemExpression)
+        self.assertIs(type(e.arg(1).arg(1)), EXPR.NPV_Numeric_GetItemExpression)
         self.assertIs(type(e.arg(1).arg(1)), type(E_base.arg(-1).arg(1).arg(1)))
         self.assertIsNot(e.arg(1).arg(1), E_base.arg(-1).arg(1).arg(1))
->>>>>>> 63a3c602
         self.assertIsInstance(e.arg(1).arg(1).arg(1), EXPR.SumExpressionBase)
         self.assertIs(e.arg(1).arg(1).arg(1).arg(0), t)
 
@@ -652,14 +589,9 @@
         e = m.b[t].x
 
         with self.assertRaisesRegex(
-<<<<<<< HEAD
-                ValueError, r'Evaluating uninitialized IndexTemplate \({T}\)'):
-            value(e())
-=======
             ValueError, r'Evaluating uninitialized IndexTemplate \({T}\)'
         ):
-            e()
->>>>>>> 63a3c602
+            value(e())
         with self.assertRaisesRegex(
             KeyError, r"Index 'None' is not valid for indexed component 'b'"
         ):
