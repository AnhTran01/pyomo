#  ___________________________________________________________________________
#
#  Pyomo: Python Optimization Modeling Objects
#  Copyright 2017 National Technology and Engineering Solutions of Sandia, LLC
#  Under the terms of Contract DE-NA0003525 with National Technology and 
#  Engineering Solutions of Sandia, LLC, the U.S. Government retains certain 
#  rights in this software.
#  This software is distributed under the 3-clause BSD License.
#  ___________________________________________________________________________
#
# Unit Tests for expression generation
#

import os
from os.path import abspath, dirname
currdir = dirname(abspath(__file__))+os.sep

import pyutilib.th as unittest
from pyutilib.th import nottest

<<<<<<< HEAD
from pyomo.environ import ConcreteModel, RangeSet, Param, Var, Expression, ExternalFunction, VarList, sum_product, inequality, quicksum, sin, tanh
from pyomo.core.expr.numvalue import nonpyomo_leaf_types
=======
from pyomo.environ import *
import pyomo.kernel
from pyomo.common.log import LoggingIntercept
from pyomo.core.expr.numvalue import (
    native_types, nonpyomo_leaf_types, NumericConstant, as_numeric, 
    is_potentially_variable,
)
>>>>>>> 9fd8cbcc
from pyomo.core.expr.numeric_expr import (
    SumExpression, ProductExpression, 
    MonomialTermExpression, LinearExpression)
from pyomo.core.expr.visitor import (
    FixedExpressionError, NonConstantExpressionError,
    StreamBasedExpressionVisitor, ExpressionReplacementVisitor,
    evaluate_expression, expression_to_string, replace_expressions,
    sizeof_expression,
    identify_variables, identify_components, identify_mutable_parameters,
)
from pyomo.core.base.param import _ParamData, SimpleParam
# from pyomo.core.base.label import *
from pyomo.core.expr.template_expr import IndexTemplate
from pyomo.core.expr.expr_errors import TemplateExpressionError


class TestExpressionUtilities(unittest.TestCase):

    def test_identify_vars_numeric(self):
        #
        # There are no variables in a constant expression
        #
        self.assertEqual( list(identify_variables(5)), [] )

    def test_identify_vars_params(self):
        m = ConcreteModel()
        m.I = RangeSet(3)
        m.a = Param(initialize=1)
        m.b = Param(m.I, initialize=1, mutable=True)
        #
        # There are no variables in expressions with only parameters
        #
        self.assertEqual( list(identify_variables(m.a)), [] )
        self.assertEqual( list(identify_variables(m.b[1])), [] )
        self.assertEqual( list(identify_variables(m.a+m.b[1])), [] )
        self.assertEqual( list(identify_variables(m.a**m.b[1])), [] )
        self.assertEqual( list(identify_variables(
            m.a**m.b[1] + m.b[2])), [] )
        self.assertEqual( list(identify_variables(
            m.a**m.b[1] + m.b[2]*m.b[3]*m.b[2])), [] )

    def test_identify_duplicate_vars(self):
        #
        # Identify variables when there are duplicates
        #
        m = ConcreteModel()
        m.a = Var(initialize=1)

        #self.assertEqual( list(identify_variables(2*m.a+2*m.a, allow_duplicates=True)),
        #                  [ m.a, m.a ] )
        self.assertEqual( list(identify_variables(2*m.a+2*m.a)),
                          [ m.a ] )

    def test_identify_vars_expr(self):
        #
        # Identify variables when there are duplicates
        #
        m = ConcreteModel()
        m.a = Var(initialize=1)
        m.b = Var(initialize=2)
        m.e = Expression(expr=3*m.a)
        m.E = Expression([0,1], initialize={0:3*m.a, 1:4*m.b})

        self.assertEqual( list(identify_variables(m.b+m.e)), [ m.b, m.a ] )
        self.assertEqual( list(identify_variables(m.E[0])), [ m.a ] )
        self.assertEqual( list(identify_variables(m.E[1])), [ m.b ] )

    def test_identify_vars_vars(self):
        m = ConcreteModel()
        m.I = RangeSet(3)
        m.a = Var(initialize=1)
        m.b = Var(m.I, initialize=1)
        m.p = Param(initialize=1, mutable=True)
        m.x = ExternalFunction(library='foo.so', function='bar')
        #
        # Identify variables in various algebraic expressions
        #
        self.assertEqual( list(identify_variables(m.a)), [m.a] )
        self.assertEqual( list(identify_variables(m.b[1])), [m.b[1]] )
        self.assertEqual( list(identify_variables(m.a+m.b[1])),
                          [ m.a, m.b[1] ] )
        self.assertEqual( list(identify_variables(m.a**m.b[1])),
                          [ m.a, m.b[1] ] )
        self.assertEqual( list(identify_variables(m.a**m.b[1] + m.b[2])),
                          [ m.a, m.b[1], m.b[2] ] )
        self.assertEqual( list(identify_variables(
            m.a**m.b[1] + m.b[2]*m.b[3]*m.b[2])),
                          [ m.a, m.b[1], m.b[2], m.b[3] ] )
        self.assertEqual( list(identify_variables(
            m.a**m.b[1] + m.b[2]/m.b[3]*m.b[2])),
                          [ m.a, m.b[1], m.b[2], m.b[3] ] )
        #
        # Identify variables in the arguments to functions
        #
        self.assertEqual( list(identify_variables(
            m.x(m.a, 'string_param', 1, [])*m.b[1] )),
                          [ m.a, m.b[1] ] )
        self.assertEqual( list(identify_variables(
            m.x(m.p, 'string_param', 1, [])*m.b[1] )),
                          [ m.b[1] ] )
        self.assertEqual( list(identify_variables(
            tanh(m.a)*m.b[1] )), [ m.a, m.b[1] ] )
        self.assertEqual( list(identify_variables(
            abs(m.a)*m.b[1] )), [ m.a, m.b[1] ] )
        #
        # Check logic for allowing duplicates
        #
        self.assertEqual( list(identify_variables(m.a**m.a + m.a)),
                          [ m.a ] )
        #self.assertEqual( list(identify_variables(m.a**m.a + m.a, allow_duplicates=True)),
        #                  [ m.a, m.a, m.a,  ] )

    def test_identify_vars_linear_expression(self):
        m = ConcreteModel()
        m.x = Var()
        expr = quicksum([m.x, m.x], linear=True)
        self.assertEqual(list(identify_variables(
            expr, include_fixed=False)), [m.x])



class TestIdentifyParams(unittest.TestCase):

    def test_identify_params_numeric(self):
        #
        # There are no parameters in a constant expression
        #
        self.assertEqual( list(identify_mutable_parameters(5)), [] )

    def test_identify_mutable_parameters(self):
        m = ConcreteModel()
        m.I = RangeSet(3)
        m.a = Var(initialize=1)
        m.b = Var(m.I, initialize=1)
        #
        # There are no variables in expressions with only vars
        #
        self.assertEqual( list(identify_mutable_parameters(m.a)), [] )
        self.assertEqual( list(identify_mutable_parameters(m.b[1])), [] )
        self.assertEqual( list(identify_mutable_parameters(m.a+m.b[1])), [] )
        self.assertEqual( list(identify_mutable_parameters(m.a**m.b[1])), [] )
        self.assertEqual( list(identify_mutable_parameters(
            m.a**m.b[1] + m.b[2])), [] )
        self.assertEqual( list(identify_mutable_parameters(
            m.a**m.b[1] + m.b[2]*m.b[3]*m.b[2])), [] )

    def test_identify_duplicate_params(self):
        #
        # Identify mutable params when there are duplicates
        #
        m = ConcreteModel()
        m.a = Param(initialize=1, mutable=True)

        self.assertEqual( list(identify_mutable_parameters(2*m.a+2*m.a)),
                          [ m.a ] )

    def test_identify_mutable_parameters_expr(self):
        #
        # Identify variables when there are duplicates
        #
        m = ConcreteModel()
        m.a = Param(initialize=1, mutable=True)
        m.b = Param(initialize=2, mutable=True)
        m.e = Expression(expr=3*m.a)
        m.E = Expression([0,1], initialize={0:3*m.a, 1:4*m.b})

        self.assertEqual( list(identify_mutable_parameters(m.b+m.e)), [ m.b, m.a ] )
        self.assertEqual( list(identify_mutable_parameters(m.E[0])), [ m.a ] )
        self.assertEqual( list(identify_mutable_parameters(m.E[1])), [ m.b ] )

    def test_identify_mutable_parameters_params(self):
        m = ConcreteModel()
        m.I = RangeSet(3)
        m.a = Param(initialize=1, mutable=True)
        m.b = Param(m.I, initialize=1, mutable=True)
        m.p = Var(initialize=1)
        m.x = ExternalFunction(library='foo.so', function='bar')
        #
        # Identify variables in various algebraic expressions
        #
        self.assertEqual( list(identify_mutable_parameters(m.a)), [m.a] )
        self.assertEqual( list(identify_mutable_parameters(m.b[1])), [m.b[1]] )
        self.assertEqual( list(identify_mutable_parameters(m.a+m.b[1])),
                          [ m.a, m.b[1] ] )
        self.assertEqual( list(identify_mutable_parameters(m.a**m.b[1])),
                          [ m.a, m.b[1] ] )
        self.assertEqual( list(identify_mutable_parameters(m.a**m.b[1] + m.b[2])),
                          [ m.a, m.b[1], m.b[2] ] )
        self.assertEqual( list(identify_mutable_parameters(
            m.a**m.b[1] + m.b[2]*m.b[3]*m.b[2])),
                          [ m.a, m.b[1], m.b[2], m.b[3] ] )
        self.assertEqual( list(identify_mutable_parameters(
            m.a**m.b[1] + m.b[2]/m.b[3]*m.b[2])),
                          [ m.a, m.b[1], m.b[2], m.b[3] ] )
        #
        # Identify variables in the arguments to functions
        #
        self.assertEqual( list(identify_mutable_parameters(
            m.x(m.a, 'string_param', 1, [])*m.b[1] )),
                          [ m.a, m.b[1] ] )
        self.assertEqual( list(identify_mutable_parameters(
            m.x(m.p, 'string_param', 1, [])*m.b[1] )),
                          [ m.b[1] ] )
        self.assertEqual( list(identify_mutable_parameters(
            tanh(m.a)*m.b[1] )), [ m.a, m.b[1] ] )
        self.assertEqual( list(identify_mutable_parameters(
            abs(m.a)*m.b[1] )), [ m.a, m.b[1] ] )
        #
        # Check logic for allowing duplicates
        #
        self.assertEqual( list(identify_mutable_parameters(m.a**m.a + m.a)),
                          [ m.a ] )


#
# Replace all variables with new variables from a varlist
#
class ReplacementWalkerTest1(ExpressionReplacementVisitor):

    def __init__(self, model):
        ExpressionReplacementVisitor.__init__(self)
        self.model = model

    def visiting_potential_leaf(self, node):
        if node.__class__ in nonpyomo_leaf_types or\
           not node.is_potentially_variable():
            return True, node
        if node.is_variable_type():
            if id(node) in self.substitute:
                return True, self.substitute[id(node)]
            self.substitute[id(node)] = self.model.w.add()
            return True, self.substitute[id(node)]
        return False, None


class WalkerTests(unittest.TestCase):

    def test_replacement_walker1(self):
        M = ConcreteModel()
        M.x = Var()
        M.y = Var()
        M.w = VarList()

        e = sin(M.x) + M.x*M.y + 3
        walker = ReplacementWalkerTest1(M)
        f = walker.dfs_postorder_stack(e)
        self.assertEqual("sin(x) + x*y + 3", str(e))
        self.assertEqual("sin(w[1]) + w[1]*w[2] + 3", str(f))

    def test_replacement_walker2(self):
        M = ConcreteModel()
        M.x = Var()
        M.w = VarList()

        e = M.x
        walker = ReplacementWalkerTest1(M)
        f = walker.dfs_postorder_stack(e)
        self.assertEqual("x", str(e))
        self.assertEqual("w[1]", str(f))

    def test_replacement_walker3(self):
        M = ConcreteModel()
        M.x = Var()
        M.y = Var()
        M.w = VarList()

        e = sin(M.x) + M.x*M.y + 3 <= 0
        walker = ReplacementWalkerTest1(M)
        f = walker.dfs_postorder_stack(e)
        self.assertEqual("sin(x) + x*y + 3  <=  0.0", str(e))
        self.assertEqual("sin(w[1]) + w[1]*w[2] + 3  <=  0.0", str(f))

    def test_replacement_walker4(self):
        M = ConcreteModel()
        M.x = Var()
        M.y = Var()
        M.w = VarList()

        e = inequality(0, sin(M.x) + M.x*M.y + 3, 1)
        walker = ReplacementWalkerTest1(M)
        f = walker.dfs_postorder_stack(e)
        self.assertEqual("0  <=  sin(x) + x*y + 3  <=  1", str(e))
        self.assertEqual("0  <=  sin(w[1]) + w[1]*w[2] + 3  <=  1", str(f))

    def test_replacement_walker0(self):
        M = ConcreteModel()
        M.x = Var(range(3))
        M.w = VarList()
        M.z = Param(range(3), mutable=True)

        e = sum_product(M.z, M.x)
        self.assertIs(type(e), LinearExpression)
        walker = ReplacementWalkerTest1(M)
        f = walker.dfs_postorder_stack(e)
        self.assertEqual("z[0]*x[0] + z[1]*x[1] + z[2]*x[2]", str(e))
        self.assertEqual("z[0]*w[1] + z[1]*w[2] + z[2]*w[3]", str(f))

        e = 2*sum_product(M.z, M.x)
        walker = ReplacementWalkerTest1(M)
        f = walker.dfs_postorder_stack(e)
        self.assertEqual("2*(z[0]*x[0] + z[1]*x[1] + z[2]*x[2])", str(e))
        self.assertEqual("2*(z[0]*w[4] + z[1]*w[5] + z[2]*w[6])", str(f))

    def test_replace_expressions_with_monomial_term(self):
        M = ConcreteModel()
        M.x = Var()
        e = 2.0*M.x
        substitution_map = {id(M.x): 3.0*M.x}
        new_e = replace_expressions(e, substitution_map=substitution_map)
        self.assertEqual('6.0*x', str(new_e))
        # See comment about this test in ExpressionReplacementVisitor
        # old code would print '2.0*3.0*x'

    def test_identify_components(self):
        M = ConcreteModel()
        M.x = Var()
        M.y = Var()
        M.w = Var()

        e = sin(M.x) + M.x*M.w + 3
        v = list(str(v) for v in identify_components(e, set([M.x.__class__])))
        self.assertEqual(v, ['x', 'w'])
        v = list(str(v) for v in identify_components(e, [M.x.__class__]))
        self.assertEqual(v, ['x', 'w'])

    def test_identify_variables(self):
        M = ConcreteModel()
        M.x = Var()
        M.y = Var()
        M.w = Var()
        M.w = 2
        M.w.fixed = True

        e = sin(M.x) + M.x*M.w + 3
        v = list(str(v) for v in identify_variables(e))
        self.assertEqual(v, ['x', 'w'])
        v = list(str(v) for v in identify_variables(e, include_fixed=False))
        self.assertEqual(v, ['x'])

    def test_expression_to_string(self):
        M = ConcreteModel()
        M.x = Var()
        M.w = Var()

        e = sin(M.x) + M.x*M.w + 3
        self.assertEqual("sin(x) + x*w + 3", expression_to_string(e))
        M.w = 2
        M.w.fixed = True
        self.assertEqual("sin(x) + x*2 + 3", expression_to_string(e, compute_values=True))

    def test_expression_component_to_string(self):
        m = ConcreteModel()
        m.x = Var()
        m.y = Var()
        m.e = Expression(expr=m.x*m.y)
        m.f = Expression(expr=m.e)

        e = m.x + m.f*m.y
        self.assertEqual("x + ((x*y))*y", str(e))
        self.assertEqual("x + ((x*y))*y", expression_to_string(e))
#
# Replace all variables with a product expression
#
class ReplacementWalkerTest2(ExpressionReplacementVisitor):

    def __init__(self, model):
        ExpressionReplacementVisitor.__init__(self)
        self.model = model

    def visiting_potential_leaf(self, node):
        if node.__class__ in nonpyomo_leaf_types or\
           not node.is_potentially_variable():
            return True, node

        if node.is_variable_type():
            if id(node) in self.substitute:
                return True, self.substitute[id(node)]
            self.substitute[id(node)] = 2 * self.model.w.add()
            return True, self.substitute[id(node)]
        return False, None


class WalkerTests2(unittest.TestCase):

    def test_replacement_walker1(self):
        M = ConcreteModel()
        M.x = Var()
        M.y = Var()
        M.w = VarList()

        e = sin(M.x) + M.x*M.y + 3
        walker = ReplacementWalkerTest2(M)
        f = walker.dfs_postorder_stack(e)
        self.assertEqual("sin(x) + x*y + 3", str(e))
        self.assertEqual("sin(2*w[1]) + 2*w[1]*(2*w[2]) + 3", str(f))

    def test_replacement_walker2(self):
        M = ConcreteModel()
        M.x = Var()
        M.w = VarList()

        e = M.x
        walker = ReplacementWalkerTest2(M)
        f = walker.dfs_postorder_stack(e)
        self.assertEqual("x", str(e))
        self.assertEqual("2*w[1]", str(f))

    def test_replacement_walker3(self):
        M = ConcreteModel()
        M.x = Var()
        M.y = Var()
        M.w = VarList()

        e = sin(M.x) + M.x*M.y + 3 <= 0
        walker = ReplacementWalkerTest2(M)
        f = walker.dfs_postorder_stack(e)
        self.assertEqual("sin(x) + x*y + 3  <=  0.0", str(e))
        self.assertEqual("sin(2*w[1]) + 2*w[1]*(2*w[2]) + 3  <=  0.0", str(f))

    def test_replacement_walker4(self):
        M = ConcreteModel()
        M.x = Var()
        M.y = Var()
        M.w = VarList()

        e = inequality(0, sin(M.x) + M.x*M.y + 3, 1)
        walker = ReplacementWalkerTest2(M)
        f = walker.dfs_postorder_stack(e)
        self.assertEqual("0  <=  sin(x) + x*y + 3  <=  1", str(e))
        self.assertEqual("0  <=  sin(2*w[1]) + 2*w[1]*(2*w[2]) + 3  <=  1", str(f))

    def test_replacement_walker5(self):
        M = ConcreteModel()
        M.x = Var()
        M.w = VarList()
        M.z = Param(mutable=True)

        e = M.z*M.x
        walker = ReplacementWalkerTest2(M)
        f = walker.dfs_postorder_stack(e)
        self.assertTrue(e.__class__ is MonomialTermExpression)
        self.assertTrue(f.__class__ is ProductExpression)
        self.assertEqual("z*x", str(e))
        self.assertEqual("z*(2*w[1])", str(f))

    def test_replacement_walker0(self):
        M = ConcreteModel()
        M.x = Var(range(3))
        M.w = VarList()
        M.z = Param(range(3), mutable=True)

        e = sum_product(M.z, M.x)
        self.assertIs(type(e), LinearExpression)
        walker = ReplacementWalkerTest2(M)
        f = walker.dfs_postorder_stack(e)
        self.assertEqual("z[0]*x[0] + z[1]*x[1] + z[2]*x[2]", str(e))
        self.assertEqual("z[0]*(2*w[1]) + z[1]*(2*w[2]) + z[2]*(2*w[3])", str(f))

        e = 2*sum_product(M.z, M.x)
        walker = ReplacementWalkerTest2(M)
        f = walker.dfs_postorder_stack(e)
        self.assertEqual("2*(z[0]*x[0] + z[1]*x[1] + z[2]*x[2])", str(e))
        self.assertEqual("2*(z[0]*(2*w[4]) + z[1]*(2*w[5]) + z[2]*(2*w[6]))", str(f))

#
# Replace all mutable parameters with variables
#
class ReplacementWalkerTest3(ExpressionReplacementVisitor):

    def __init__(self, model):
        ExpressionReplacementVisitor.__init__(self)
        self.model = model

    def visiting_potential_leaf(self, node):
        if node.__class__ in (_ParamData, SimpleParam):
            if id(node) in self.substitute:
                return True, self.substitute[id(node)]
            self.substitute[id(node)] = 2*self.model.w.add()
            return True, self.substitute[id(node)]

        if node.__class__ in nonpyomo_leaf_types or \
            node.is_constant() or \
            node.is_variable_type():
            return True, node

        return False, None


class WalkerTests3(unittest.TestCase):

    def test_replacement_walker1(self):
        M = ConcreteModel()
        M.x = Param(mutable=True)
        M.y = Var()
        M.w = VarList()

        e = sin(M.x) + M.x*M.y + 3
        walker = ReplacementWalkerTest3(M)
        f = walker.dfs_postorder_stack(e)
        self.assertEqual("sin(x) + x*y + 3", str(e))
        self.assertEqual("sin(2*w[1]) + 2*w[1]*y + 3", str(f))

    def test_replacement_walker2(self):
        M = ConcreteModel()
        M.x = Param(mutable=True)
        M.w = VarList()

        e = M.x
        walker = ReplacementWalkerTest3(M)
        f = walker.dfs_postorder_stack(e)
        self.assertEqual("x", str(e))
        self.assertEqual("2*w[1]", str(f))

    def test_replacement_walker3(self):
        M = ConcreteModel()
        M.x = Param(mutable=True)
        M.y = Var()
        M.w = VarList()

        e = sin(M.x) + M.x*M.y + 3 <= 0
        walker = ReplacementWalkerTest3(M)
        f = walker.dfs_postorder_stack(e)
        self.assertEqual("sin(x) + x*y + 3  <=  0.0", str(e))
        self.assertEqual("sin(2*w[1]) + 2*w[1]*y + 3  <=  0.0", str(f))

    def test_replacement_walker4(self):
        M = ConcreteModel()
        M.x = Param(mutable=True)
        M.y = Var()
        M.w = VarList()

        e = inequality(0, sin(M.x) + M.x*M.y + 3, 1)
        walker = ReplacementWalkerTest3(M)
        f = walker.dfs_postorder_stack(e)
        self.assertEqual("0  <=  sin(x) + x*y + 3  <=  1", str(e))
        self.assertEqual("0  <=  sin(2*w[1]) + 2*w[1]*y + 3  <=  1", str(f))

    def test_replacement_walker5(self):
        M = ConcreteModel()
        M.x = Var()
        M.w = VarList()
        M.z = Param(mutable=True)

        e = M.z*M.x
        walker = ReplacementWalkerTest3(M)
        f = walker.dfs_postorder_stack(e)
        self.assertTrue(e.__class__ is MonomialTermExpression)
        self.assertTrue(f.__class__ is ProductExpression)
        self.assertTrue(f.arg(0).is_potentially_variable())
        self.assertEqual("z*x", str(e))
        self.assertEqual("2*w[1]*x", str(f))

    def test_replacement_walker6(self):
        M = ConcreteModel()
        M.x = Var()
        M.w = VarList()
        M.z = Param(mutable=True)

        e = (M.z*2)*3
        walker = ReplacementWalkerTest3(M)
        f = walker.dfs_postorder_stack(e)
        self.assertTrue(not e.is_potentially_variable())
        self.assertTrue(f.is_potentially_variable())
        self.assertEqual("z*2*3", str(e))
        self.assertEqual("2*w[1]*2*3", str(f))

    def test_replacement_walker7(self):
        M = ConcreteModel()
        M.x = Var()
        M.w = VarList()
        M.z = Param(mutable=True)
        M.e = Expression(expr=M.z*2)

        e = M.x*M.e
        self.assertTrue(e.arg(1).is_potentially_variable())
        self.assertTrue(not e.arg(1).arg(0).is_potentially_variable())
        self.assertEqual("x*(z*2)", str(e))
        walker = ReplacementWalkerTest3(M)
        f = walker.dfs_postorder_stack(e)
        self.assertTrue(e.__class__ is ProductExpression)
        self.assertTrue(f.__class__ is ProductExpression)
        self.assertEqual(id(e), id(f))
        self.assertTrue(f.arg(1).is_potentially_variable())
        self.assertTrue(f.arg(1).arg(0).is_potentially_variable())
        self.assertEqual("x*(2*w[1]*2)", str(f))

    def test_replacement_walker0(self):
        M = ConcreteModel()
        M.x = Var(range(3))
        M.w = VarList()
        M.z = Param(range(3), mutable=True)

        e = sum_product(M.z, M.x)
        self.assertIs(type(e), LinearExpression)
        walker = ReplacementWalkerTest3(M)
        f = walker.dfs_postorder_stack(e)
        self.assertEqual("z[0]*x[0] + z[1]*x[1] + z[2]*x[2]", str(e))
        self.assertEqual("2*w[1]*x[0] + 2*w[2]*x[1] + 2*w[3]*x[2]", str(f))

        e = 2*sum_product(M.z, M.x)
        walker = ReplacementWalkerTest3(M)
        f = walker.dfs_postorder_stack(e)
        self.assertEqual("2*(z[0]*x[0] + z[1]*x[1] + z[2]*x[2])", str(e))
        self.assertEqual("2*(2*w[4]*x[0] + 2*w[5]*x[1] + 2*w[6]*x[2])", str(f))


#
# Replace all mutable parameters with variables
#
class ReplacementWalker_ReplaceInternal(ExpressionReplacementVisitor):

    def __init__(self):
        ExpressionReplacementVisitor.__init__(self)

    def visit(self, node, values):
        if type(node) == ProductExpression:
            return sum(values)
        else:
            return node


class WalkerTests_ReplaceInternal(unittest.TestCase):

    def test_no_replacement(self):
        m = ConcreteModel()
        m.x = Param(mutable=True)
        m.y = Var([1,2,3])

        e = sum(m.y[i] for i in m.y) == 0
        f = ReplacementWalker_ReplaceInternal().dfs_postorder_stack(e)
        self.assertEqual("y[1] + y[2] + y[3]  ==  0.0", str(e))
        self.assertEqual("y[1] + y[2] + y[3]  ==  0.0", str(f))
        self.assertIs(e, f)

    def test_replace(self):
        m = ConcreteModel()
        m.x = Param(mutable=True)
        m.y = Var([1,2,3])

        e = m.y[1]*m.y[2] + m.y[2]*m.y[3]  ==  0
        f = ReplacementWalker_ReplaceInternal().dfs_postorder_stack(e)
        self.assertEqual("y[1]*y[2] + y[2]*y[3]  ==  0.0", str(e))
        self.assertEqual("y[1] + y[2] + (y[2] + y[3])  ==  0.0", str(f))
        self.assertIs(type(f.arg(0)), SumExpression)
        self.assertEqual(f.arg(0).nargs(), 2)
        self.assertIs(type(f.arg(0).arg(0)), SumExpression)
        self.assertEqual(f.arg(0).arg(0).nargs(), 2)
        self.assertIs(type(f.arg(0).arg(1)), SumExpression)
        self.assertEqual(f.arg(0).arg(1).nargs(), 2)

    def test_replace_nested(self):
        m = ConcreteModel()
        m.x = Param(mutable=True)
        m.y = Var([1,2,3])

        e = m.y[1]*m.y[2]*m.y[2]*m.y[3]  ==  0
        f = ReplacementWalker_ReplaceInternal().dfs_postorder_stack(e)
        self.assertEqual("y[1]*y[2]*y[2]*y[3]  ==  0.0", str(e))
        self.assertEqual("y[1] + y[2] + y[2] + y[3]  ==  0.0", str(f))
        self.assertIs(type(f.arg(0)), SumExpression)
        self.assertEqual(f.arg(0).nargs(), 4)


class TestStreamBasedExpressionVisitor(unittest.TestCase):
    def setUp(self):
        self.m = m = ConcreteModel()
        m.x = Var()
        m.y = Var()
        m.z = Var()
        self.e = m.x**2 + m.y + m.z*(m.x+m.y)

    def test_bad_args(self):
        with self.assertRaisesRegexp(
                RuntimeError, "Unrecognized keyword arguments: {'foo': None}"):
            StreamBasedExpressionVisitor(foo=None)

    def test_default(self):
        walker = StreamBasedExpressionVisitor()
        ans = walker.walk_expression(self.e)
        ref = [
            [[],[]],
            [],
            [[],[[],[]],]
        ]
        self.assertEqual(ans, ref)

    def test_beforeChild(self):
        def before(node, child, child_idx):
            if type(child) in nonpyomo_leaf_types \
               or not child.is_expression_type():
                return False, [child]
        walker = StreamBasedExpressionVisitor(beforeChild=before)
        ans = walker.walk_expression(self.e)
        m = self.m
        ref = [
            [[m.x], [2]],
            [m.y],
            [[m.z], [[m.x], [m.y]]]
        ]
        self.assertEqual(str(ans), str(ref))

        ans = walker.walk_expression(m.x)
        ref = []
        self.assertEqual(str(ans), str(ref))

        ans = walker.walk_expression(2)
        ref = []
        self.assertEqual(str(ans), str(ref))

    def test_old_beforeChild(self):
        def before(node, child):
            if type(child) in nonpyomo_leaf_types \
               or not child.is_expression_type():
                return False, [child]
        os = six.StringIO()
        with LoggingIntercept(os, 'pyomo'):
            walker = StreamBasedExpressionVisitor(beforeChild=before)
        self.assertIn(
            "Note that the API for the StreamBasedExpressionVisitor "
            "has changed to include the child index for the beforeChild() "
            "method", os.getvalue().replace('\n',' '))

        ans = walker.walk_expression(self.e)
        m = self.m
        ref = [
            [[m.x], [2]],
            [m.y],
            [[m.z], [[m.x], [m.y]]]
        ]
        self.assertEqual(str(ans), str(ref))

        ans = walker.walk_expression(m.x)
        ref = []
        self.assertEqual(str(ans), str(ref))

        ans = walker.walk_expression(2)
        ref = []
        self.assertEqual(str(ans), str(ref))

    def test_reduce_in_accept(self):
        def enter(node):
            return None, 1
        def accept(node, data, child_result, child_idx):
            return data + child_result
        walker = StreamBasedExpressionVisitor(
            enterNode=enter, acceptChildResult=accept)
        # 4 operators, 6 leaf nodes
        self.assertEquals(walker.walk_expression(self.e), 10)

    def test_sizeof_expression(self):
        self.assertEquals(sizeof_expression(self.e), 10)

    def test_enterNode(self):
        # This is an alternative way to implement the beforeChild test:
        def enter(node):
            if type(node) in nonpyomo_leaf_types \
               or not node.is_expression_type():
                return (), [node]
            return node.args, []
        walker = StreamBasedExpressionVisitor(
            enterNode=enter)
        m = self.m

        ans = walker.walk_expression(self.e)
        ref = [
            [[m.x], [2]],
            [m.y],
            [[m.z], [[m.x], [m.y]]]
        ]
        self.assertEqual(str(ans), str(ref))

        ans = walker.walk_expression(m.x)
        ref = [m.x]
        self.assertEqual(str(ans), str(ref))

        ans = walker.walk_expression(2)
        ref = [2]
        self.assertEqual(str(ans), str(ref))

    def test_enterNode_noLeafList(self):
        # This is an alternative way to implement the beforeChild test:
        def enter(node):
            if type(node) in nonpyomo_leaf_types \
               or not node.is_expression_type():
                return (), node
            return node.args, []
        walker = StreamBasedExpressionVisitor(
            enterNode=enter)
        m = self.m

        ans = walker.walk_expression(self.e)
        ref = [
            [m.x, 2],
            m.y,
            [m.z, [m.x, m.y]]
        ]
        self.assertEqual(str(ans), str(ref))

        ans = walker.walk_expression(m.x)
        ref = m.x
        self.assertEqual(str(ans), str(ref))

        ans = walker.walk_expression(2)
        ref = 2
        self.assertEqual(str(ans), str(ref))

    def test_enterNode_withFinalize(self):
        # This is an alternative way to implement the beforeChild test:
        def enter(node):
            if type(node) in nonpyomo_leaf_types \
               or not node.is_expression_type():
                return (), node
            return node.args, []
        def finalize(result):
            if type(result) is list:
                return result
            else:
                return[result]
        walker = StreamBasedExpressionVisitor(
            enterNode=enter, finalizeResult=finalize)
        m = self.m

        ans = walker.walk_expression(self.e)
        ref = [
            [m.x, 2],
            m.y,
            [m.z, [m.x, m.y]]
        ]
        self.assertEqual(str(ans), str(ref))

        ans = walker.walk_expression(m.x)
        ref = [m.x]
        self.assertEqual(str(ans), str(ref))

        ans = walker.walk_expression(2)
        ref = [2]
        self.assertEqual(str(ans), str(ref))

    def test_exitNode(self):
        # This is an alternative way to implement the beforeChild test:
        def exit(node, data):
            if data:
                return data
            else:
                return [node]
        walker = StreamBasedExpressionVisitor(exitNode=exit)
        m = self.m

        ans = walker.walk_expression(self.e)
        ref = [
            [[m.x], [2]],
            [m.y],
            [[m.z], [[m.x], [m.y]]]
        ]
        self.assertEqual(str(ans), str(ref))

        ans = walker.walk_expression(m.x)
        ref = [m.x]
        self.assertEqual(str(ans), str(ref))

        ans = walker.walk_expression(2)
        ref = [2]
        self.assertEqual(str(ans), str(ref))

    def test_beforeChild_acceptChildResult_afterChild(self):
        counts = [0,0,0]
        def before(node, child, child_idx):
            counts[0] += 1
            if type(child) in nonpyomo_leaf_types \
               or not child.is_expression_type():
                return False, None
        def accept(node, data, child_result, child_idx):
            counts[1] += 1
        def after(node, child, child_idx):
            counts[2] += 1
        walker = StreamBasedExpressionVisitor(
            beforeChild=before, acceptChildResult=accept, afterChild=after)
        ans = walker.walk_expression(self.e)
        m = self.m
        self.assertEqual(ans, None)
        self.assertEquals(counts, [9,9,9])

    def test_OLD_beforeChild_acceptChildResult_afterChild(self):
        counts = [0,0,0]
        def before(node, child):
            counts[0] += 1
            if type(child) in nonpyomo_leaf_types \
               or not child.is_expression_type():
                return False, None
        def accept(node, data, child_result):
            counts[1] += 1
        def after(node, child):
            counts[2] += 1

        os = six.StringIO()
        with LoggingIntercept(os, 'pyomo'):
            walker = StreamBasedExpressionVisitor(
                beforeChild=before, acceptChildResult=accept, afterChild=after)
        self.assertIn(
            "Note that the API for the StreamBasedExpressionVisitor "
            "has changed to include the child index for the "
            "beforeChild() method", os.getvalue().replace('\n',' '))
        self.assertIn(
            "Note that the API for the StreamBasedExpressionVisitor "
            "has changed to include the child index for the "
            "acceptChildResult() method", os.getvalue().replace('\n',' '))
        self.assertIn(
            "Note that the API for the StreamBasedExpressionVisitor "
            "has changed to include the child index for the "
            "afterChild() method", os.getvalue().replace('\n',' '))

        ans = walker.walk_expression(self.e)
        m = self.m
        self.assertEqual(ans, None)
        self.assertEquals(counts, [9,9,9])

    def test_enterNode_acceptChildResult_beforeChild(self):
        ans = []
        def before(node, child, child_idx):
            if type(child) in nonpyomo_leaf_types \
               or not child.is_expression_type():
                return False, child
        def accept(node, data, child_result, child_idx):
            if data is not child_result:
                data.append(child_result)
            return data
        def enter(node):
            return node.args, ans
        walker = StreamBasedExpressionVisitor(
            enterNode=enter, beforeChild=before, acceptChildResult=accept)
        ans = walker.walk_expression(self.e)
        m = self.m
        ref = [m.x, 2, m.y, m.z, m.x, m.y]
        self.assertEqual(str(ans), str(ref))

    def test_finalize(self):
        ans = []
        def before(node, child, child_idx):
            if type(child) in nonpyomo_leaf_types \
               or not child.is_expression_type():
                return False, child
        def accept(node, data, child_result, child_idx):
            if data is not child_result:
                data.append(child_result)
            return data
        def enter(node):
            return node.args, ans
        def finalize(result):
            return len(result)
        walker = StreamBasedExpressionVisitor(
            enterNode=enter, beforeChild=before, acceptChildResult=accept,
            finalizeResult=finalize)
        ans = walker.walk_expression(self.e)
        self.assertEqual(ans, 6)

    def test_all_function_pointers(self):
        ans = []
        def name(x):
            if type(x) in nonpyomo_leaf_types:
                return str(x)
            else:
                return x.name
        def enter(node):
            ans.append("Enter %s" % (name(node)))
        def exit(node, data):
            ans.append("Exit %s" % (name(node)))
        def before(node, child, child_idx):
            ans.append("Before %s (from %s)" % (name(child), name(node)))
        def accept(node, data, child_result, child_idx):
            ans.append("Accept into %s" % (name(node)))
        def after(node, child, child_idx):
            ans.append("After %s (from %s)" % (name(child), name(node)))
        def finalize(result):
            ans.append("Finalize")
        walker = StreamBasedExpressionVisitor(
            enterNode=enter, exitNode=exit, beforeChild=before, 
            acceptChildResult=accept, afterChild=after, finalizeResult=finalize)
        self.assertIsNone( walker.walk_expression(self.e) )
        self.assertEqual("\n".join(ans),"""Enter sum
Before pow (from sum)
Enter pow
Before x (from pow)
Enter x
Exit x
Accept into pow
After x (from pow)
Before 2 (from pow)
Enter 2
Exit 2
Accept into pow
After 2 (from pow)
Exit pow
Accept into sum
After pow (from sum)
Before y (from sum)
Enter y
Exit y
Accept into sum
After y (from sum)
Before prod (from sum)
Enter prod
Before z (from prod)
Enter z
Exit z
Accept into prod
After z (from prod)
Before sum (from prod)
Enter sum
Before x (from sum)
Enter x
Exit x
Accept into sum
After x (from sum)
Before y (from sum)
Enter y
Exit y
Accept into sum
After y (from sum)
Exit sum
Accept into prod
After sum (from prod)
Exit prod
Accept into sum
After prod (from sum)
Exit sum
Finalize""")

    def test_all_derived_class(self):
        def name(x):
            if type(x) in nonpyomo_leaf_types:
                return str(x)
            else:
                return x.name
        class all_callbacks(StreamBasedExpressionVisitor):
            def __init__(self):
                self.ans = []
                super(all_callbacks, self).__init__()
            def enterNode(self, node):
                self.ans.append("Enter %s" % (name(node)))
            def exitNode(self, node, data):
                self.ans.append("Exit %s" % (name(node)))
            def beforeChild(self, node, child, child_idx):
                self.ans.append("Before %s (from %s)"
                                % (name(child), name(node)))
            def acceptChildResult(self, node, data, child_result, child_idx):
                self.ans.append("Accept into %s" % (name(node)))
            def afterChild(self, node, child, child_idx):
                self.ans.append("After %s (from %s)"
                                % (name(child), name(node)))
            def finalizeResult(self, result):
                self.ans.append("Finalize")
        walker = all_callbacks()
        self.assertIsNone( walker.walk_expression(self.e) )
        self.assertEqual("\n".join(walker.ans),"""Enter sum
Before pow (from sum)
Enter pow
Before x (from pow)
Enter x
Exit x
Accept into pow
After x (from pow)
Before 2 (from pow)
Enter 2
Exit 2
Accept into pow
After 2 (from pow)
Exit pow
Accept into sum
After pow (from sum)
Before y (from sum)
Enter y
Exit y
Accept into sum
After y (from sum)
Before prod (from sum)
Enter prod
Before z (from prod)
Enter z
Exit z
Accept into prod
After z (from prod)
Before sum (from prod)
Enter sum
Before x (from sum)
Enter x
Exit x
Accept into sum
After x (from sum)
Before y (from sum)
Enter y
Exit y
Accept into sum
After y (from sum)
Exit sum
Accept into prod
After sum (from prod)
Exit prod
Accept into sum
After prod (from sum)
Exit sum
Finalize""")

    def test_all_derived_class_oldAPI(self):
        def name(x):
            if type(x) in nonpyomo_leaf_types:
                return str(x)
            else:
                return x.name
        class all_callbacks(StreamBasedExpressionVisitor):
            def __init__(self):
                self.ans = []
                super(all_callbacks, self).__init__()
            def enterNode(self, node):
                self.ans.append("Enter %s" % (name(node)))
            def exitNode(self, node, data):
                self.ans.append("Exit %s" % (name(node)))
            def beforeChild(self, node, child):
                self.ans.append("Before %s (from %s)"
                                % (name(child), name(node)))
            def acceptChildResult(self, node, data, child_result):
                self.ans.append("Accept into %s" % (name(node)))
            def afterChild(self, node, child):
                self.ans.append("After %s (from %s)"
                                % (name(child), name(node)))
            def finalizeResult(self, result):
                self.ans.append("Finalize")
        os = six.StringIO()
        with LoggingIntercept(os, 'pyomo'):
            walker = all_callbacks()
        self.assertIn(
            "Note that the API for the StreamBasedExpressionVisitor "
            "has changed to include the child index for the "
            "beforeChild() method", os.getvalue().replace('\n',' '))
        self.assertIn(
            "Note that the API for the StreamBasedExpressionVisitor "
            "has changed to include the child index for the "
            "acceptChildResult() method", os.getvalue().replace('\n',' '))
        self.assertIn(
            "Note that the API for the StreamBasedExpressionVisitor "
            "has changed to include the child index for the "
            "afterChild() method", os.getvalue().replace('\n',' '))

        self.assertIsNone( walker.walk_expression(self.e) )
        self.assertEqual("\n".join(walker.ans),"""Enter sum
Before pow (from sum)
Enter pow
Before x (from pow)
Enter x
Exit x
Accept into pow
After x (from pow)
Before 2 (from pow)
Enter 2
Exit 2
Accept into pow
After 2 (from pow)
Exit pow
Accept into sum
After pow (from sum)
Before y (from sum)
Enter y
Exit y
Accept into sum
After y (from sum)
Before prod (from sum)
Enter prod
Before z (from prod)
Enter z
Exit z
Accept into prod
After z (from prod)
Before sum (from prod)
Enter sum
Before x (from sum)
Enter x
Exit x
Accept into sum
After x (from sum)
Before y (from sum)
Enter y
Exit y
Accept into sum
After y (from sum)
Exit sum
Accept into prod
After sum (from prod)
Exit prod
Accept into sum
After prod (from sum)
Exit sum
Finalize""")


class TestEvaluateExpression(unittest.TestCase):

    def test_constant(self):
        m = ConcreteModel()
        m.p = Param(initialize=1)

        e = 1 + m.p
        self.assertEqual(2, evaluate_expression(e))
        self.assertEqual(2, evaluate_expression(e, constant=True))

    def test_uninitialized_constant(self):
        m = ConcreteModel()
        m.p = Param(mutable=True)

        e = 1 + m.p
        self.assertRaises(ValueError, evaluate_expression, e)
        self.assertRaises(FixedExpressionError, evaluate_expression, e, constant=True)

    def test_variable(self):
        m = ConcreteModel()
        m.p = Var()

        e = 1 + m.p
        self.assertRaises(ValueError, evaluate_expression, e)
        self.assertRaises(NonConstantExpressionError, evaluate_expression, e, constant=True)

    def test_initialized_variable(self):
        m = ConcreteModel()
        m.p = Var(initialize=1)

        e = 1 + m.p
        self.assertTrue(2, evaluate_expression(e))
        self.assertRaises(NonConstantExpressionError, evaluate_expression, e, constant=True)

    def test_fixed_variable(self):
        m = ConcreteModel()
        m.p = Var(initialize=1)
        m.p.fixed = True

        e = 1 + m.p
        self.assertTrue(2, evaluate_expression(e))
        self.assertRaises(FixedExpressionError, evaluate_expression, e, constant=True)

    def test_template_expr(self):
        m = ConcreteModel()
        m.I = RangeSet(1,9)
        m.x = Var(m.I, initialize=lambda m,i: i+1)
        m.P = Param(m.I, initialize=lambda m,i: 10-i, mutable=True)
        t = IndexTemplate(m.I)

        e = m.x[t+m.P[t+1]] + 3
        self.assertRaises(TemplateExpressionError, evaluate_expression, e)
        self.assertRaises(TemplateExpressionError, evaluate_expression, e, constant=True)

if __name__ == "__main__":
    unittest.main()<|MERGE_RESOLUTION|>--- conflicted
+++ resolved
@@ -18,18 +18,8 @@
 import pyutilib.th as unittest
 from pyutilib.th import nottest
 
-<<<<<<< HEAD
 from pyomo.environ import ConcreteModel, RangeSet, Param, Var, Expression, ExternalFunction, VarList, sum_product, inequality, quicksum, sin, tanh
 from pyomo.core.expr.numvalue import nonpyomo_leaf_types
-=======
-from pyomo.environ import *
-import pyomo.kernel
-from pyomo.common.log import LoggingIntercept
-from pyomo.core.expr.numvalue import (
-    native_types, nonpyomo_leaf_types, NumericConstant, as_numeric, 
-    is_potentially_variable,
-)
->>>>>>> 9fd8cbcc
 from pyomo.core.expr.numeric_expr import (
     SumExpression, ProductExpression, 
     MonomialTermExpression, LinearExpression)
@@ -44,6 +34,8 @@
 # from pyomo.core.base.label import *
 from pyomo.core.expr.template_expr import IndexTemplate
 from pyomo.core.expr.expr_errors import TemplateExpressionError
+from pyomo.common.log import LoggingIntercept
+from six import StringIO
 
 
 class TestExpressionUtilities(unittest.TestCase):
@@ -744,7 +736,7 @@
             if type(child) in nonpyomo_leaf_types \
                or not child.is_expression_type():
                 return False, [child]
-        os = six.StringIO()
+        os = StringIO()
         with LoggingIntercept(os, 'pyomo'):
             walker = StreamBasedExpressionVisitor(beforeChild=before)
         self.assertIn(
@@ -924,7 +916,7 @@
         def after(node, child):
             counts[2] += 1
 
-        os = six.StringIO()
+        os = StringIO()
         with LoggingIntercept(os, 'pyomo'):
             walker = StreamBasedExpressionVisitor(
                 beforeChild=before, acceptChildResult=accept, afterChild=after)
@@ -1156,7 +1148,7 @@
                                 % (name(child), name(node)))
             def finalizeResult(self, result):
                 self.ans.append("Finalize")
-        os = six.StringIO()
+        os = StringIO()
         with LoggingIntercept(os, 'pyomo'):
             walker = all_callbacks()
         self.assertIn(
