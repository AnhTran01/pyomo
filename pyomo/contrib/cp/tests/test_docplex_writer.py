#  ___________________________________________________________________________
#
#  Pyomo: Python Optimization Modeling Objects
#  Copyright (c) 2008-2024
#  National Technology and Engineering Solutions of Sandia, LLC
#  Under the terms of Contract DE-NA0003525 with National Technology and
#  Engineering Solutions of Sandia, LLC, the U.S. Government retains certain
#  rights in this software.
#  This software is distributed under the 3-clause BSD License.
#  ___________________________________________________________________________

import pyomo.common.unittest as unittest
from pyomo.common.fileutils import Executable

from pyomo.contrib.cp import (
    IntervalVar,
    SequenceVar,
    Pulse,
    Step,
    AlwaysIn,
    first_in_sequence,
    predecessor_to,
    no_overlap,
)
from pyomo.contrib.cp.repn.docplex_writer import LogicalToDoCplex
from pyomo.environ import (
    all_different,
    count_if,
    ConcreteModel,
    Set,
    Var,
    Integers,
    Param,
    LogicalConstraint,
    implies,
    value,
    TerminationCondition,
    Constraint,
    PositiveIntegers,
    maximize,
    minimize,
    Objective,
)
from pyomo.opt import WriterFactory, SolverFactory

try:
    import docplex.cp.model as cp

    docplex_available = True
except:
    docplex_available = False

cpoptimizer_available = Executable('cpoptimizer').available()


@unittest.skipIf(not docplex_available, "docplex is not available")
class TestWriteModel(unittest.TestCase):
    def test_write_scheduling_model_only_interval_vars(self):
        m = ConcreteModel()
        m.i = IntervalVar(start=(2, 4), end=(5, 19), length=7, optional=False)
        m.tasks = Set(initialize=range(2))
        m.h = IntervalVar(m.tasks, optional=True, length=(4, 5), start=(1, 2))

        cpx_mod, var_map = WriterFactory('docplex_model').write(m)

        # We have nothing on this model other than interval vars
        exprs = cpx_mod.get_all_expressions()
        self.assertEqual(len(exprs), 3)

        # We should have the three interval vars above
        variables = cpx_mod.get_all_variables()
        self.assertEqual(len(variables), 3)
        # I'm assuming that the lists of exprs and vars are in a deterministic
        # order. If they're not, this will fail periodically, so I guess we'll
        # find out.
        self.assertIs(variables[0], var_map[m.h[1]])
        self.assertIs(exprs[2][0], var_map[m.h[1]])
        self.assertIs(variables[1], var_map[m.h[0]])
        self.assertIs(exprs[1][0], var_map[m.h[0]])

        for i in [0, 1]:
            self.assertTrue(variables[i].is_optional())
            self.assertEqual(variables[i].get_start(), (1, 2))
            self.assertEqual(variables[i].get_length(), (4, 5))

        self.assertIs(variables[2], var_map[m.i])
        self.assertIs(exprs[0][0], var_map[m.i])
        self.assertTrue(variables[2].is_present())
        self.assertEqual(variables[2].get_start(), (2, 4))
        self.assertEqual(variables[2].get_end(), (5, 19))
        self.assertEqual(variables[2].get_length(), (7, 7))

    def test_write_model_with_bool_expr_as_constraint(self):
        # This tests our handling of a quirk with docplex that even some things
        # that are boolean-valued can't be added to the model as constraints. We
        # need to explicitly recognize them and add an "== True" right-hand
        # side.
        m = ConcreteModel()
        m.i = IntervalVar([1, 2], optional=True)
        m.x = Var(within={1, 2})
        # This is a perfectly reasonable constraint in a context where x is some
        # variable that decides what needs to be scheduled.
        m.cons = LogicalConstraint(expr=m.i[m.x].is_present)

        cpx_mod, var_map = WriterFactory('docplex_model').write(m)

        variables = cpx_mod.get_all_variables()
        self.assertEqual(len(variables), 3)
        # The three variables plus the one constraint:
        exprs = cpx_mod.get_all_expressions()
        self.assertEqual(len(exprs), 4)

        x = var_map[m.x]
        i1 = var_map[m.i[1]]
        i2 = var_map[m.i[2]]

        self.assertIs(variables[0], x)
        self.assertIs(variables[1], i2)
        self.assertIs(variables[2], i1)

        self.assertTrue(
            exprs[3][0].equals(
                cp.element(
                    [cp.presence_of(i1), cp.presence_of(i2)], 0 + 1 * (x - 1) // 1
                )
                == True
            )
        )


@unittest.skipIf(not docplex_available, "docplex is not available")
@unittest.skipIf(not cpoptimizer_available, "CP optimizer is not available")
class TestSolveModel(unittest.TestCase):
    def test_solve_scheduling_problem(self):
        m = ConcreteModel()
        m.eat_cookie = IntervalVar([0, 1], length=8, end=(0, 24), optional=False)
        m.eat_cookie[0].start_time.bounds = (0, 4)
        m.eat_cookie[1].start_time.bounds = (5, 20)

        m.read_story = IntervalVar(start=(15, 24), end=(0, 24), length=(2, 3))
        m.sweep_crumbs = IntervalVar(optional=True, length=1, end=(0, 24))
        m.do_dishes = IntervalVar(optional=True, length=5, end=(0, 24))

        m.num_crumbs = Var(domain=Integers, bounds=(0, 100))

        ## Precedence
        m.cookies = LogicalConstraint(
            expr=m.eat_cookie[1].start_time.after(m.eat_cookie[0].end_time)
        )
        m.cookies_imply_crumbs = LogicalConstraint(
            expr=m.eat_cookie[0].is_present.implies(m.num_crumbs == 5)
        )
        m.good_mouse = LogicalConstraint(
            expr=implies(m.num_crumbs >= 3, m.sweep_crumbs.is_present)
        )
        m.sweep_after = LogicalConstraint(
            expr=m.sweep_crumbs.start_time.after(m.eat_cookie[1].end_time)
        )

        m.mice_occupied = (
            sum(Pulse((m.eat_cookie[i], 1)) for i in range(2))
            + Step(m.read_story.start_time, 1)
            + Pulse((m.sweep_crumbs, 1))
            - Pulse((m.do_dishes, 1))
        )

        # Must keep exactly one mouse occupied for a 25-hour day
        m.treat_your_mouse_well = LogicalConstraint(
            expr=AlwaysIn(cumul_func=m.mice_occupied, bounds=(1, 1), times=(0, 24))
        )

        results = SolverFactory('cp_optimizer').solve(
            m, symbolic_solver_labels=True, tee=True
        )

        self.assertEqual(
            results.solver.termination_condition, TerminationCondition.feasible
        )

        # check solution
        self.assertTrue(value(m.eat_cookie[0].is_present))
        self.assertTrue(value(m.eat_cookie[1].is_present))
        # That means there were crumbs:
        self.assertEqual(value(m.num_crumbs), 5)
        # So there was sweeping:
        self.assertTrue(value(m.sweep_crumbs.is_present))

        # start with the first cookie:
        self.assertEqual(value(m.eat_cookie[0].start_time), 0)
        self.assertEqual(value(m.eat_cookie[0].end_time), 8)
        self.assertEqual(value(m.eat_cookie[0].length), 8)
        # Proceed to second cookie:
        self.assertEqual(value(m.eat_cookie[1].start_time), 8)
        self.assertEqual(value(m.eat_cookie[1].end_time), 16)
        self.assertEqual(value(m.eat_cookie[1].length), 8)
        # Sweep
        self.assertEqual(value(m.sweep_crumbs.start_time), 16)
        self.assertEqual(value(m.sweep_crumbs.end_time), 17)
        self.assertEqual(value(m.sweep_crumbs.length), 1)
        # End with read story, as it keeps exactly one mouse occupied
        # indefinitely (in this particular retelling)
        self.assertEqual(value(m.read_story.start_time), 17)

        # Since doing the dishes actually *bores* a mouse, we leave the dishes
        # in the sink
        self.assertFalse(value(m.do_dishes.is_present))

        self.assertEqual(results.problem.number_of_objectives, 0)
        self.assertEqual(results.problem.number_of_constraints, 5)
        self.assertEqual(results.problem.number_of_integer_vars, 1)
        self.assertEqual(results.problem.number_of_interval_vars, 5)

    def test_solve_infeasible_problem(self):
        m = ConcreteModel()
        m.x = Var(within=[1, 2, 3, 5])
        m.c = Constraint(expr=m.x == 0)

        result = SolverFactory('cp_optimizer').solve(m)
        self.assertEqual(
            result.solver.termination_condition, TerminationCondition.infeasible
        )

        self.assertIsNone(m.x.value)

    def test_solve_max_problem(self):
        m = ConcreteModel()
        m.cookies = Var(domain=PositiveIntegers, bounds=(7, 10))
        m.chocolate_chip_equity = Constraint(expr=m.cookies <= 9)

        m.obj = Objective(expr=m.cookies, sense=maximize)

        results = SolverFactory('cp_optimizer').solve(m)

        self.assertEqual(
            results.solver.termination_condition, TerminationCondition.optimal
        )
        self.assertEqual(value(m.cookies), 9)

        self.assertEqual(results.problem.number_of_objectives, 1)
        self.assertEqual(results.problem.sense, maximize)
        self.assertEqual(results.problem.lower_bound, 9)
        self.assertEqual(results.problem.upper_bound, 9)

    def test_solve_min_problem(self):
        m = ConcreteModel()
        m.x = Var([1, 2, 3], bounds=(4, 6), domain=Integers)
        m.y = Var(within=[1, 2, 3])

        m.c1 = Constraint(expr=m.y >= 2.5)

        @m.Constraint([1, 2, 3])
        def x_bounds(m, i):
            return m.x[i] >= 3 * (i - 1)

        m.obj = Objective(expr=m.x[m.y])

        results = SolverFactory('cp_optimizer').solve(m)

        self.assertEqual(
            results.solver.termination_condition, TerminationCondition.optimal
        )
        self.assertEqual(value(m.x[3]), 6)
        self.assertEqual(value(m.y), 3)

        self.assertEqual(results.problem.number_of_objectives, 1)
        self.assertEqual(results.problem.sense, minimize)
        self.assertEqual(results.problem.lower_bound, 6)
        self.assertEqual(results.problem.upper_bound, 6)

    def test_matching_problem(self):
        m = ConcreteModel()

        m.People = Set(initialize=['P1', 'P2', 'P3', 'P4', 'P5', 'P6', 'P7'])
        m.Languages = Set(initialize=['English', 'Spanish', 'Hindi', 'Swedish'])
        # People have integer names because we don't have categorical vars yet.
        m.Names = Set(initialize=range(len(m.People)))

        m.Observed = Param(
            m.Names,
            m.Names,
            m.Languages,
            initialize={
                (0, 1, 'English'): 1,
                (1, 0, 'English'): 1,
                (0, 2, 'English'): 1,
                (2, 0, 'English'): 1,
                (0, 3, 'English'): 1,
                (3, 0, 'English'): 1,
                (0, 4, 'English'): 1,
                (4, 0, 'English'): 1,
                (0, 5, 'English'): 1,
                (5, 0, 'English'): 1,
                (0, 6, 'English'): 1,
                (6, 0, 'English'): 1,
                (1, 2, 'Spanish'): 1,
                (2, 1, 'Spanish'): 1,
                (1, 5, 'Hindi'): 1,
                (5, 1, 'Hindi'): 1,
                (1, 6, 'Hindi'): 1,
                (6, 1, 'Hindi'): 1,
                (2, 3, 'Swedish'): 1,
                (3, 2, 'Swedish'): 1,
                (3, 4, 'English'): 1,
                (4, 3, 'English'): 1,
            },
            default=0,
            mutable=True,
        )  # TODO: shouldn't need to
        # be mutable, but waiting
        # on #3045

        m.Expected = Param(
            m.People,
            m.People,
            m.Languages,
            initialize={
                ('P1', 'P2', 'English'): 1,
                ('P2', 'P1', 'English'): 1,
                ('P1', 'P3', 'English'): 1,
                ('P3', 'P1', 'English'): 1,
                ('P1', 'P4', 'English'): 1,
                ('P4', 'P1', 'English'): 1,
                ('P1', 'P5', 'English'): 1,
                ('P5', 'P1', 'English'): 1,
                ('P1', 'P6', 'English'): 1,
                ('P6', 'P1', 'English'): 1,
                ('P1', 'P7', 'English'): 1,
                ('P7', 'P1', 'English'): 1,
                ('P2', 'P3', 'Spanish'): 1,
                ('P3', 'P2', 'Spanish'): 1,
                ('P2', 'P6', 'Hindi'): 1,
                ('P6', 'P2', 'Hindi'): 1,
                ('P2', 'P7', 'Hindi'): 1,
                ('P7', 'P2', 'Hindi'): 1,
                ('P3', 'P4', 'Swedish'): 1,
                ('P4', 'P3', 'Swedish'): 1,
                ('P4', 'P5', 'English'): 1,
                ('P5', 'P4', 'English'): 1,
            },
            default=0,
            mutable=True,
        )  # TODO: shouldn't need to be mutable, but
        # waiting on #3045

        m.person_name = Var(m.People, bounds=(0, max(m.Names)), domain=Integers)

        m.one_to_one = LogicalConstraint(
            expr=all_different(m.person_name[person] for person in m.People)
        )

        m.obj = Objective(
            expr=count_if(
                m.Observed[m.person_name[p1], m.person_name[p2], l]
                == m.Expected[p1, p2, l]
                for p1 in m.People
                for p2 in m.People
                for l in m.Languages
            ),
            sense=maximize,
        )

        results = SolverFactory('cp_optimizer').solve(m)

        # we can get one of two perfect matches:
        perfect = 7 * 7 * 4
        self.assertEqual(results.problem.lower_bound, perfect)
        self.assertEqual(results.problem.upper_bound, perfect)
        self.assertEqual(
            results.solver.termination_condition, TerminationCondition.optimal
        )
        self.assertEqual(value(m.obj), perfect)
<<<<<<< HEAD
=======
        m.person_name.pprint()
>>>>>>> ddaa4923
        self.assertEqual(value(m.person_name['P1']), 0)
        self.assertEqual(value(m.person_name['P2']), 1)
        self.assertEqual(value(m.person_name['P3']), 2)
        self.assertEqual(value(m.person_name['P4']), 3)
        self.assertEqual(value(m.person_name['P5']), 4)
        # We can't distinguish P6 and P7, so they could each have either of
        # names 5 and 6
        self.assertTrue(
            value(m.person_name['P6']) == 5 or value(m.person_name['P6']) == 6
        )
        self.assertTrue(
            value(m.person_name['P7']) == 5 or value(m.person_name['P7']) == 6
        )

        m.person_name['P6'].fix(5)
        m.person_name['P7'].fix(6)

        results = SolverFactory('cp_optimizer').solve(m)
        self.assertEqual(
            results.solver.termination_condition, TerminationCondition.optimal
        )
        self.assertEqual(value(m.obj), perfect)

        m.person_name['P6'].fix(6)
        m.person_name['P7'].fix(5)

        results = SolverFactory('cp_optimizer').solve(m)
        self.assertEqual(
            results.solver.termination_condition, TerminationCondition.optimal
        )
<<<<<<< HEAD
        self.assertEqual(value(m.obj), perfect)

    def test_scheduling_with_sequence_vars(self):
        m = ConcreteModel()
        m.Steps = Set(initialize=[1, 2, 3])

        def length_rule(m, j):
            return 2 * j

        m.i = IntervalVar(m.Steps, start=(0, 12), end=(0, 12), length=length_rule)
        m.seq = SequenceVar(expr=[m.i[j] for j in m.Steps])
        m.first = LogicalConstraint(expr=first_in_sequence(m.i[1], m.seq))
        m.seq_order1 = LogicalConstraint(expr=predecessor_to(m.i[1], m.i[2], m.seq))
        m.seq_order2 = LogicalConstraint(expr=predecessor_to(m.i[2], m.i[3], m.seq))
        m.no_ovlerpa = LogicalConstraint(expr=no_overlap(m.seq))

        results = SolverFactory('cp_optimizer').solve(m)
        self.assertEqual(
            results.solver.termination_condition, TerminationCondition.feasible
        )
        self.assertEqual(value(m.i[1].start_time), 0)
        self.assertEqual(value(m.i[2].start_time), 2)
        self.assertEqual(value(m.i[3].start_time), 6)
=======
        self.assertEqual(value(m.obj), perfect)
>>>>>>> ddaa4923
<|MERGE_RESOLUTION|>--- conflicted
+++ resolved
@@ -369,10 +369,6 @@
             results.solver.termination_condition, TerminationCondition.optimal
         )
         self.assertEqual(value(m.obj), perfect)
-<<<<<<< HEAD
-=======
-        m.person_name.pprint()
->>>>>>> ddaa4923
         self.assertEqual(value(m.person_name['P1']), 0)
         self.assertEqual(value(m.person_name['P2']), 1)
         self.assertEqual(value(m.person_name['P3']), 2)
@@ -403,7 +399,6 @@
         self.assertEqual(
             results.solver.termination_condition, TerminationCondition.optimal
         )
-<<<<<<< HEAD
         self.assertEqual(value(m.obj), perfect)
 
     def test_scheduling_with_sequence_vars(self):
@@ -426,7 +421,4 @@
         )
         self.assertEqual(value(m.i[1].start_time), 0)
         self.assertEqual(value(m.i[2].start_time), 2)
-        self.assertEqual(value(m.i[3].start_time), 6)
-=======
-        self.assertEqual(value(m.obj), perfect)
->>>>>>> ddaa4923
+        self.assertEqual(value(m.i[3].start_time), 6)