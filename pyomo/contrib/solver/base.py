#  ___________________________________________________________________________
#
#  Pyomo: Python Optimization Modeling Objects
#  Copyright (c) 2008-2022
#  National Technology and Engineering Solutions of Sandia, LLC
#  Under the terms of Contract DE-NA0003525 with National Technology and
#  Engineering Solutions of Sandia, LLC, the U.S. Government retains certain
#  rights in this software.
#  This software is distributed under the 3-clause BSD License.
#  ___________________________________________________________________________

import abc
import enum
from typing import Sequence, Dict, Optional, Mapping, NoReturn, List, Tuple
import os

from pyomo.core.base.constraint import _GeneralConstraintData
from pyomo.core.base.var import _GeneralVarData
from pyomo.core.base.param import _ParamData
from pyomo.core.base.block import _BlockData
from pyomo.core.base.objective import _GeneralObjectiveData
from pyomo.common.timing import HierarchicalTimer
from pyomo.common.errors import ApplicationError
from pyomo.common.deprecation import deprecation_warning
from pyomo.opt.results.results_ import SolverResults as LegacySolverResults
from pyomo.opt.results.solution import Solution as LegacySolution
from pyomo.core.kernel.objective import minimize
from pyomo.core.base import SymbolMap
from pyomo.core.base.label import NumericLabeler
from pyomo.core.staleflag import StaleFlagManager
from pyomo.contrib.solver.config import SolverConfig
from pyomo.contrib.solver.util import get_objective
from pyomo.contrib.solver.results import (
    Results,
    legacy_solver_status_map,
    legacy_termination_condition_map,
    legacy_solution_status_map,
)


class SolverBase(abc.ABC):
    """
<<<<<<< HEAD
    This base class defines the methods required for all solvers:
        - available: Determines whether the solver is able to be run, 
          combining both whether it can be found on the system and if the license is valid.
        - solve: The main method of every solver
        - version: The version of the solver
        - is_persistent: Set to false for all non-persistent solvers.

    Additionally, solvers should have a :attr:`config<SolverBase.config>` attribute that 
    inherits from one of :class:`SolverConfig<pyomo.contrib.solver.config.SolverConfig>`, 
    :class:`BranchAndBoundConfig<pyomo.contrib.solver.config.BranchAndBoundConfig>`, 
    :class:`PersistentSolverConfig<pyomo.contrib.solver.config.PersistentSolverConfig>`, or 
    :class:`PersistentBranchAndBoundConfig<pyomo.contrib.solver.config.PersistentBranchAndBoundConfig>`. 
=======
    Base class upon which direct solver interfaces can be built.
>>>>>>> 7edd9db5
    """

    CONFIG = SolverConfig()

    def __init__(self, **kwds) -> None:
        # We allow the user and/or developer to name the solver something else,
        # if they really desire. Otherwise it defaults to the class name (all lowercase)
        if "name" in kwds:
            self.name = kwds["name"]
            kwds.pop('name')
        else:
            self.name = type(self).__name__.lower()
        self.config = self.CONFIG(value=kwds)

    #
    # Support "with" statements. Forgetting to call deactivate
    # on Plugins is a common source of memory leaks
    #
    def __enter__(self):
        return self

    def __exit__(self, t, v, traceback):
        """Exit statement - enables `with` statements."""

    class Availability(enum.IntEnum):
        """
        Class to capture different statuses in which a solver can exist in
        order to record its availability for use.
        """

        FullLicense = 2
        LimitedLicense = 1
        NotFound = 0
        BadVersion = -1
        BadLicense = -2
        NeedsCompiledExtension = -3

        def __bool__(self):
            return self._value_ > 0

        def __format__(self, format_spec):
            # We want general formatting of this Enum to return the
            # formatted string value and not the int (which is the
            # default implementation from IntEnum)
            return format(self.name, format_spec)

        def __str__(self):
            # Note: Python 3.11 changed the core enums so that the
            # "mixin" type for standard enums overrides the behavior
            # specified in __format__.  We will override str() here to
            # preserve the previous behavior
            return self.name

    @abc.abstractmethod
    def solve(
        self, model: _BlockData, **kwargs
    ) -> Results:
        """
        Solve a Pyomo model.

        Parameters
        ----------
        model: _BlockData
            The Pyomo model to be solved
        **kwargs
            Additional keyword arguments (including solver_options - passthrough
            options; delivered directly to the solver (with no validation))

        Returns
        -------
        results: :class:`Results<pyomo.contrib.solver.results.Results>`
            A results object
        """

    @abc.abstractmethod
    def available(self):
        """Test if the solver is available on this system.

        Nominally, this will return True if the solver interface is
        valid and can be used to solve problems and False if it cannot.

        Note that for licensed solvers there are a number of "levels" of
        available: depending on the license, the solver may be available
        with limitations on problem size or runtime (e.g., 'demo'
        vs. 'community' vs. 'full').  In these cases, the solver may
        return a subclass of enum.IntEnum, with members that resolve to
        True if the solver is available (possibly with limitations).
        The Enum may also have multiple members that all resolve to
        False indicating the reason why the interface is not available
        (not found, bad license, unsupported version, etc).

        Returns
        -------
        available: SolverBase.Availability
            An enum that indicates "how available" the solver is.
            Note that the enum can be cast to bool, which will
            be True if the solver is runable at all and False
            otherwise.
        """

    @abc.abstractmethod
    def version(self) -> Tuple:
        """
        Returns
        -------
        version: tuple
            A tuple representing the version
        """

    def is_persistent(self):
        """
        Returns
        -------
        is_persistent: bool
            True if the solver is a persistent solver.
        """
        return False


class PersistentSolverBase(SolverBase):
    """
    Base class upon which persistent solvers can be built. This inherits the
    methods from the solver base class and adds those methods that are necessary
    for persistent solvers.

    Example usage can be seen in the Gurobi interface.
    """

    def is_persistent(self):
        """
        Returns
        -------
        is_persistent: bool
            True if the solver is a persistent solver.
        """
        return True

    def _load_vars(
        self, vars_to_load: Optional[Sequence[_GeneralVarData]] = None
    ) -> NoReturn:
        """
        Load the solution of the primal variables into the value attribute of the variables.

        Parameters
        ----------
        vars_to_load: list
            A list of the variables whose solution should be loaded. If vars_to_load is None, then the solution
            to all primal variables will be loaded.
        """
        for v, val in self._get_primals(vars_to_load=vars_to_load).items():
            v.set_value(val, skip_validation=True)
        StaleFlagManager.mark_all_as_stale(delayed=True)

    @abc.abstractmethod
    def _get_primals(
        self, vars_to_load: Optional[Sequence[_GeneralVarData]] = None
    ) -> Mapping[_GeneralVarData, float]:
        """
        Get mapping of variables to primals.

        Parameters
        ----------
        vars_to_load : Optional[Sequence[_GeneralVarData]], optional
            Which vars to be populated into the map. The default is None.

        Returns
        -------
        Mapping[_GeneralVarData, float]
            A map of variables to primals.
        """
        raise NotImplementedError(
            f'{type(self)} does not support the get_primals method'
        )

    def _get_duals(
        self, cons_to_load: Optional[Sequence[_GeneralConstraintData]] = None
    ) -> Dict[_GeneralConstraintData, float]:
        """
        Declare sign convention in docstring here.

        Parameters
        ----------
        cons_to_load: list
            A list of the constraints whose duals should be loaded. If cons_to_load is None, then the duals for all
            constraints will be loaded.

        Returns
        -------
        duals: dict
            Maps constraints to dual values
        """
        raise NotImplementedError(f'{type(self)} does not support the get_duals method')

    def _get_reduced_costs(
        self, vars_to_load: Optional[Sequence[_GeneralVarData]] = None
    ) -> Mapping[_GeneralVarData, float]:
        """
        Parameters
        ----------
        vars_to_load: list
            A list of the variables whose reduced cost should be loaded. If vars_to_load is None, then all reduced costs
            will be loaded.

        Returns
        -------
        reduced_costs: ComponentMap
            Maps variable to reduced cost
        """
        raise NotImplementedError(
            f'{type(self)} does not support the get_reduced_costs method'
        )

    @abc.abstractmethod
    def set_instance(self, model):
        """
        Set an instance of the model
        """

    @abc.abstractmethod
    def set_objective(self, obj: _GeneralObjectiveData):
        """
        Set current objective for the model
        """

    @abc.abstractmethod
    def add_variables(self, variables: List[_GeneralVarData]):
        """
        Add variables to the model
        """

    @abc.abstractmethod
    def add_params(self, params: List[_ParamData]):
        """
        Add parameters to the model
        """

    @abc.abstractmethod
    def add_constraints(self, cons: List[_GeneralConstraintData]):
        """
        Add constraints to the model
        """

    @abc.abstractmethod
    def add_block(self, block: _BlockData):
        """
        Add a block to the model
        """

    @abc.abstractmethod
    def remove_variables(self, variables: List[_GeneralVarData]):
        """
        Remove variables from the model
        """

    @abc.abstractmethod
    def remove_params(self, params: List[_ParamData]):
        """
        Remove parameters from the model
        """

    @abc.abstractmethod
    def remove_constraints(self, cons: List[_GeneralConstraintData]):
        """
        Remove constraints from the model
        """

    @abc.abstractmethod
    def remove_block(self, block: _BlockData):
        """
        Remove a block from the model
        """

    @abc.abstractmethod
    def update_variables(self, variables: List[_GeneralVarData]):
        """
        Update variables on the model
        """

    @abc.abstractmethod
    def update_params(self):
        """
        Update parameters on the model
        """


class LegacySolverWrapper:
    """
    Class to map the new solver interface features into the legacy solver
    interface. Necessary for backwards compatibility.
    """

    #
    # Support "with" statements
    #
    def __enter__(self):
        return self

    def __exit__(self, t, v, traceback):
        """Exit statement - enables `with` statements."""

    def _map_config(
        self,
        tee,
        load_solutions,
        symbolic_solver_labels,
        timelimit,
        # Report timing is no longer a valid option. We now always return a
        # timer object that can be inspected.
        report_timing,
        raise_exception_on_nonoptimal_result,
        solver_io,
        suffixes,
        logfile,
        keepfiles,
        solnfile,
        options,
    ):
        """Map between legacy and new interface configuration options"""
        self.config = self.config()
        self.config.tee = tee
        self.config.load_solutions = load_solutions
        self.config.symbolic_solver_labels = symbolic_solver_labels
        self.config.time_limit = timelimit
        self.config.solver_options.set_value(options)
        # This is a new flag in the interface. To preserve backwards compatibility,
        # its default is set to "False"
        self.config.raise_exception_on_nonoptimal_result = (
            raise_exception_on_nonoptimal_result
        )
        if solver_io is not None:
            raise NotImplementedError('Still working on this')
        if suffixes is not None:
            raise NotImplementedError('Still working on this')
        if logfile is not None:
            raise NotImplementedError('Still working on this')
        if keepfiles or 'keepfiles' in self.config:
            cwd = os.getcwd()
            deprecation_warning(
                "`keepfiles` has been deprecated in the new solver interface. "
                "Use `working_dir` instead to designate a directory in which "
                f"files should be generated and saved. Setting `working_dir` to `{cwd}`.",
                version='6.7.1.dev0',
            )
            self.config.working_dir = cwd
        # I believe this currently does nothing; however, it is unclear what
        # our desired behavior is for this.
        if solnfile is not None:
            if 'filename' in self.config:
                filename = os.path.splitext(solnfile)[0]
                self.config.filename = filename

    def _map_results(self, model, results):
        """Map between legacy and new Results objects"""
        legacy_results = LegacySolverResults()
        legacy_soln = LegacySolution()
        legacy_results.solver.status = legacy_solver_status_map[
            results.termination_condition
        ]
        legacy_results.solver.termination_condition = legacy_termination_condition_map[
            results.termination_condition
        ]
        legacy_soln.status = legacy_solution_status_map[results.solution_status]
        legacy_results.solver.termination_message = str(results.termination_condition)
        obj = get_objective(model)
        if len(list(obj)) > 0:
            legacy_results.problem.sense = obj.sense

            if obj.sense == minimize:
                legacy_results.problem.lower_bound = results.objective_bound
                legacy_results.problem.upper_bound = results.incumbent_objective
            else:
                legacy_results.problem.upper_bound = results.objective_bound
                legacy_results.problem.lower_bound = results.incumbent_objective
        if (
            results.incumbent_objective is not None
            and results.objective_bound is not None
        ):
            legacy_soln.gap = abs(results.incumbent_objective - results.objective_bound)
        else:
            legacy_soln.gap = None
        return legacy_results, legacy_soln

    def _solution_handler(
        self, load_solutions, model, results, legacy_results, legacy_soln
    ):
        """Method to handle the preferred action for the solution"""
        symbol_map = SymbolMap()
        symbol_map.default_labeler = NumericLabeler('x')
        model.solutions.add_symbol_map(symbol_map)
        legacy_results._smap_id = id(symbol_map)
        delete_legacy_soln = True
        if load_solutions:
            if hasattr(model, 'dual') and model.dual.import_enabled():
                for c, val in results.solution_loader.get_duals().items():
                    model.dual[c] = val
            if hasattr(model, 'rc') and model.rc.import_enabled():
                for v, val in results.solution_loader.get_reduced_costs().items():
                    model.rc[v] = val
        elif results.incumbent_objective is not None:
            delete_legacy_soln = False
            for v, val in results.solution_loader.get_primals().items():
                legacy_soln.variable[symbol_map.getSymbol(v)] = {'Value': val}
            if hasattr(model, 'dual') and model.dual.import_enabled():
                for c, val in results.solution_loader.get_duals().items():
                    legacy_soln.constraint[symbol_map.getSymbol(c)] = {'Dual': val}
            if hasattr(model, 'rc') and model.rc.import_enabled():
                for v, val in results.solution_loader.get_reduced_costs().items():
                    legacy_soln.variable['Rc'] = val

        legacy_results.solution.insert(legacy_soln)
        # Timing info was not originally on the legacy results, but we want
        # to make it accessible to folks who are utilizing the backwards
        # compatible version.
        legacy_results.timing_info = results.timing_info
        if delete_legacy_soln:
            legacy_results.solution.delete(0)
        return legacy_results

    def solve(
        self,
        model: _BlockData,
        tee: bool = False,
        load_solutions: bool = True,
        logfile: Optional[str] = None,
        solnfile: Optional[str] = None,
        timelimit: Optional[float] = None,
        report_timing: bool = False,
        solver_io: Optional[str] = None,
        suffixes: Optional[Sequence] = None,
        options: Optional[Dict] = None,
        keepfiles: bool = False,
        symbolic_solver_labels: bool = False,
        raise_exception_on_nonoptimal_result: bool = False,
    ):
        """
        Solve method: maps new solve method style to backwards compatible version.

        Returns
        -------
        legacy_results
            Legacy results object

        """
        original_config = self.config
        self._map_config(
            tee,
            load_solutions,
            symbolic_solver_labels,
            timelimit,
            report_timing,
            raise_exception_on_nonoptimal_result,
            solver_io,
            suffixes,
            logfile,
            keepfiles,
            solnfile,
            options,
        )

        results: Results = super().solve(model)
        legacy_results, legacy_soln = self._map_results(model, results)

        legacy_results = self._solution_handler(
            load_solutions, model, results, legacy_results, legacy_soln
        )

        self.config = original_config

        return legacy_results

    def available(self, exception_flag=True):
        """
        Returns a bool determining whether the requested solver is available
        on the system.
        """
        ans = super().available()
        if exception_flag and not ans:
            raise ApplicationError(f'Solver {self.__class__} is not available ({ans}).')
        return bool(ans)

    def license_is_valid(self) -> bool:
        """Test if the solver license is valid on this system.

        Note that this method is included for compatibility with the
        legacy SolverFactory interface.  Unlicensed or open source
        solvers will return True by definition.  Licensed solvers will
        return True if a valid license is found.

        Returns
        -------
        available: bool
            True if the solver license is valid. Otherwise, False.

        """
        return bool(self.available())<|MERGE_RESOLUTION|>--- conflicted
+++ resolved
@@ -40,10 +40,8 @@
 
 class SolverBase(abc.ABC):
     """
-<<<<<<< HEAD
     This base class defines the methods required for all solvers:
-        - available: Determines whether the solver is able to be run, 
-          combining both whether it can be found on the system and if the license is valid.
+        - available: Determines whether the solver is able to be run, combining both whether it can be found on the system and if the license is valid.
         - solve: The main method of every solver
         - version: The version of the solver
         - is_persistent: Set to false for all non-persistent solvers.
@@ -53,9 +51,6 @@
     :class:`BranchAndBoundConfig<pyomo.contrib.solver.config.BranchAndBoundConfig>`, 
     :class:`PersistentSolverConfig<pyomo.contrib.solver.config.PersistentSolverConfig>`, or 
     :class:`PersistentBranchAndBoundConfig<pyomo.contrib.solver.config.PersistentBranchAndBoundConfig>`. 
-=======
-    Base class upon which direct solver interfaces can be built.
->>>>>>> 7edd9db5
     """
 
     CONFIG = SolverConfig()
