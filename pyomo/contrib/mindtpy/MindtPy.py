# -*- coding: utf-8 -*-

#  ___________________________________________________________________________
#
#  Pyomo: Python Optimization Modeling Objects
#  Copyright 2017 National Technology and Engineering Solutions of Sandia, LLC
#  Under the terms of Contract DE-NA0003525 with National Technology and 
#  Engineering Solutions of Sandia, LLC, the U.S. Government retains certain 
#  rights in this software.
#  This software is distributed under the 3-clause BSD License.
#  ___________________________________________________________________________

"""Implementation of the MindtPy solver.

The MindtPy (MINLP Decomposition Toolkit) solver applies a variety of
decomposition-based approaches to solve nonlinear continuous-discrete problems.
These approaches include:

- Outer approximation
- Benders decomposition [pending]
- Partial surrogate cuts [pending]
- Extended cutting plane [pending]

This solver implementation was developed by Carnegie Mellon University in the
research group of Ignacio Grossmann.

For nonconvex problems, the bounds solve_data.LB and solve_data.UB may not be
rigorous. Questions: Please make a post at StackOverflow and/or David Bernal
<https://github.com/bernalde>

"""
from __future__ import division

import logging

<<<<<<< HEAD
from pyomo.contrib.gdpopt.util import (copy_var_list_values, create_utility_block,
                                       time_code, setup_results_object, process_objective, lower_logger_level_to)
from pyomo.contrib.mindtpy.initialization import MindtPy_initialize_master
from pyomo.contrib.mindtpy.iterate import MindtPy_iteration_loop
from pyomo.contrib.mindtpy.util import MindtPySolveData, model_is_valid
from pyomo.core import (Block, ConstraintList, NonNegativeReals,
                        Set, Suffix, Var, VarList, TransformationFactory, Objective)
=======
from pyomo.contrib.gdpopt.util import (
    copy_var_list_values,
    create_utility_block,
    time_code,
    setup_results_object, process_objective, lower_logger_level_to)
from pyomo.contrib.mindtpy.initialization import MindtPy_initialize_master
from pyomo.contrib.mindtpy.iterate import MindtPy_iteration_loop
from pyomo.contrib.mindtpy.util import (
    MindtPySolveData, model_is_valid
)
from pyomo.core import (
    Block, ConstraintList, NonNegativeReals, Set, Suffix, Var,
    VarList, TransformationFactory, Objective)
>>>>>>> 08f4188b
from pyomo.opt import SolverFactory, SolverResults
from pyomo.common.collections import Container
from pyomo.contrib.fbbt.fbbt import fbbt
from pyomo.contrib.mindtpy.config_options import _get_MindtPy_config

logger = logging.getLogger('pyomo.contrib.mindtpy')

__version__ = (0, 1, 0)


@SolverFactory.register(
    'mindtpy',
    doc='MindtPy: Mixed-Integer Nonlinear Decomposition Toolbox in Pyomo')
class MindtPySolver(object):
    """A decomposition-based MINLP solver.
    """
    CONFIG = _get_MindtPy_config()

    def available(self, exception_flag=True):
        """Check if solver is available.
        TODO: For now, it is always available. However, sub-solvers may not
        always be available, and so this should reflect that possibility.
        """
        return True

    def version(self):
        """Return a 3-tuple describing the solver version."""
        return __version__

    def solve(self, model, **kwds):
        """Solve the model.
        Warning: this solver is still in beta. Keyword arguments subject to
        change. Undocumented keyword arguments definitely subject to change.
        Warning: at this point in time, if you try to use PSC or GBD with
        anything other than IPOPT as the NLP solver, bad things will happen.
        This is because the suffixes are not in place to extract dual values
        from the variable bounds for any other solver.
        TODO: fix needed with the GBD implementation.
        Args:
            model (Block): a Pyomo model or block to be solved
        """
        config = self.CONFIG(kwds.pop('options', {}))
        config.set_value(kwds)

        solve_data = MindtPySolveData()
        solve_data.results = SolverResults()
        solve_data.timing = Container()
        solve_data.curr_int_sol = []
        solve_data.prev_int_sol = []
        solve_data.should_terminate = False

        # configuration confirmation
        if config.single_tree:
            config.iteration_limit = 1
            config.add_slack = False
            config.add_no_good_cuts = False
            config.mip_solver = 'cplex_persistent'
            config.logger.info(
                "Single tree implementation is activated. The defalt MIP solver is 'cplex_persistent'")
        # if the slacks fix to zero, just don't add them
        if config.max_slack == 0.0:
            config.add_slack = False

        if config.strategy == "GOA":
            config.add_no_good_cuts = True
            config.add_slack = False
            config.use_mcpp = True
            config.integer_to_binary = True
            config.equality_relaxation = False
            config.use_fbbt = True
        elif config.strategy == "feas_pump":  # feasibility pump alone
            config.init_strategy = "feas_pump"
            config.iteration_limit = 0
            config.add_no_good_cuts = True
        if config.init_strategy == "feas_pump":
            solve_data.fp_iter = 1

        if config.nlp_solver == "baron" or (config.nlp_solver == "gams" and config.nlp_solver_args['solver']):
            config.equality_relaxation = False
        # if ecp tolerance is not provided use bound tolerance
        if config.ecp_tolerance is None:
            config.ecp_tolerance = config.bound_tolerance

        if config.solver_tee:
            config.mip_solver_tee = True
            config.nlp_solver_tee = True
        if config.add_regularization in {'grad_lag', 'hess_lag'}:
            config.equality_relaxation = True
        if config.heuristic_nonconvex:
            config.equality_relaxation = True
            config.add_slack = True

        # if the objective function is a constant, dual bound constraint is not added.
        obj = next(model.component_data_objects(ctype=Objective, active=True))
        if obj.expr.polynomial_degree() == 0:
            config.use_dual_bound = False

        if config.use_fbbt:
            fbbt(model)
            config.logger.info(
                "Use the fbbt to tighten the bounds of variables")

        solve_data.original_model = model
        solve_data.working_model = model.clone()
        if config.integer_to_binary:
            TransformationFactory('contrib.integer_to_binary'). \
                apply_to(solve_data.working_model)

        new_logging_level = logging.INFO if config.tee else None
        with time_code(solve_data.timing, 'total', is_main_timer=True), \
                lower_logger_level_to(config.logger, new_logging_level), \
                create_utility_block(solve_data.working_model, 'MindtPy_utils', solve_data):
            config.logger.info("---Starting MindtPy---")

            MindtPy = solve_data.working_model.MindtPy_utils
            setup_results_object(solve_data, config)
            process_objective(solve_data, config,
                              move_linear_objective=(config.init_strategy == 'feas_pump'
                                                     or config.add_regularization is not None),
                              use_mcpp=config.use_mcpp)

            # Save model initial values.
            solve_data.initial_var_values = list(
                v.value for v in MindtPy.variable_list)

            # Store the initial model state as the best solution found. If we
            # find no better solution, then we will restore from this copy.
            solve_data.best_solution_found = None
            solve_data.best_solution_found_time = None

            # Record solver name
            solve_data.results.solver.name = 'MindtPy' + str(config.strategy)

            # Validate the model to ensure that MindtPy is able to solve it.
            if not model_is_valid(solve_data, config):
                return

            # Create a model block in which to store the generated feasibility
            # slack constraints. Do not leave the constraints on by default.
            feas = MindtPy.MindtPy_feas = Block()
            feas.deactivate()
            feas.feas_constraints = ConstraintList(
                doc='Feasibility Problem Constraints')

            # Create a model block in which to store the generated linear
            # constraints. Do not leave the constraints on by default.
            lin = MindtPy.MindtPy_linear_cuts = Block()
            lin.deactivate()

            # no-good cuts exclude particular discrete decisions
            lin.no_good_cuts = ConstraintList(doc='no-good cuts')
            # Feasible no-good cuts exclude discrete realizations that have
            # been explored via an NLP subproblem. Depending on model
            # characteristics, the user may wish to revisit NLP subproblems
            # (with a different initialization, for example). Therefore, these
            # cuts are not enabled by default.
            #
            # Note: these cuts will only exclude integer realizations that are
            # not already in the primary no_good_cuts ConstraintList.
            lin.feasible_no_good_cuts = ConstraintList(
                doc='explored no-good cuts')
            lin.feasible_no_good_cuts.deactivate()

            # Set up iteration counters
            solve_data.nlp_iter = 0
            solve_data.mip_iter = 0
            solve_data.mip_subiter = 0

            # set up bounds
            solve_data.LB = float('-inf')
            solve_data.UB = float('inf')
            solve_data.LB_progress = [solve_data.LB]
            solve_data.UB_progress = [solve_data.UB]
            if config.single_tree and config.add_no_good_cuts:
                solve_data.stored_bound = {}
            if config.strategy == 'GOA' and config.add_no_good_cuts:
                solve_data.num_no_good_cuts_added = {}

            # Set of NLP iterations for which cuts were generated
            lin.nlp_iters = Set(dimen=1)

            # Set of MIP iterations for which cuts were generated in ECP
            lin.mip_iters = Set(dimen=1)

            if config.feasibility_norm == 'L1' or config.feasibility_norm == 'L2':
                feas.nl_constraint_set = Set(initialize=[i for i, constr in enumerate(MindtPy.constraint_list, 1) if
                                                         constr.body.polynomial_degree() not in (1, 0)],
                                             doc="Integer index set over the nonlinear constraints."
                                             "The set corresponds to the index of nonlinear constraint in constraint_set")
                # Create slack variables for feasibility problem
                feas.slack_var = Var(feas.nl_constraint_set,
                                     domain=NonNegativeReals, initialize=1)
            else:
                feas.slack_var = Var(domain=NonNegativeReals, initialize=1)

            # Create slack variables for OA cuts
            if config.add_slack:
                lin.slack_vars = VarList(
                    bounds=(0, config.max_slack), initialize=0, domain=NonNegativeReals)

            # Flag indicating whether the solution improved in the past
            # iteration or not
            solve_data.solution_improved = False

            if config.nlp_solver == 'ipopt':
                if not hasattr(solve_data.working_model, 'ipopt_zL_out'):
                    solve_data.working_model.ipopt_zL_out = Suffix(
                        direction=Suffix.IMPORT)
                if not hasattr(solve_data.working_model, 'ipopt_zU_out'):
                    solve_data.working_model.ipopt_zU_out = Suffix(
                        direction=Suffix.IMPORT)

            # Initialize the master problem
            with time_code(solve_data.timing, 'initialization'):
                MindtPy_initialize_master(solve_data, config)

            # Algorithm main loop
            with time_code(solve_data.timing, 'main loop'):
                MindtPy_iteration_loop(solve_data, config)

            if solve_data.best_solution_found is not None:
                # Update values in original model
                copy_var_list_values(
                    from_list=solve_data.best_solution_found.MindtPy_utils.variable_list,
                    to_list=MindtPy.variable_list,
                    config=config)
                copy_var_list_values(
                    MindtPy.variable_list,
                    solve_data.original_model.component_data_objects(Var),
                    config)

            solve_data.results.problem.lower_bound = solve_data.LB
            solve_data.results.problem.upper_bound = solve_data.UB

        solve_data.results.solver.timing = solve_data.timing
        solve_data.results.solver.user_time = solve_data.timing.total
        solve_data.results.solver.wallclock_time = solve_data.timing.total
        solve_data.results.solver.iterations = solve_data.mip_iter
        solve_data.results.solver.best_solution_found_time = solve_data.best_solution_found_time

        if config.single_tree:
            solve_data.results.solver.num_nodes = solve_data.nlp_iter - \
                (1 if config.init_strategy == 'rNLP' else 0)

        return solve_data.results

    #
    # Support "with" statements.
    #
    def __enter__(self):
        return self

    def __exit__(self, t, v, traceback):
        pass<|MERGE_RESOLUTION|>--- conflicted
+++ resolved
@@ -4,8 +4,8 @@
 #
 #  Pyomo: Python Optimization Modeling Objects
 #  Copyright 2017 National Technology and Engineering Solutions of Sandia, LLC
-#  Under the terms of Contract DE-NA0003525 with National Technology and 
-#  Engineering Solutions of Sandia, LLC, the U.S. Government retains certain 
+#  Under the terms of Contract DE-NA0003525 with National Technology and
+#  Engineering Solutions of Sandia, LLC, the U.S. Government retains certain
 #  rights in this software.
 #  This software is distributed under the 3-clause BSD License.
 #  ___________________________________________________________________________
@@ -33,7 +33,6 @@
 
 import logging
 
-<<<<<<< HEAD
 from pyomo.contrib.gdpopt.util import (copy_var_list_values, create_utility_block,
                                        time_code, setup_results_object, process_objective, lower_logger_level_to)
 from pyomo.contrib.mindtpy.initialization import MindtPy_initialize_master
@@ -41,21 +40,6 @@
 from pyomo.contrib.mindtpy.util import MindtPySolveData, model_is_valid
 from pyomo.core import (Block, ConstraintList, NonNegativeReals,
                         Set, Suffix, Var, VarList, TransformationFactory, Objective)
-=======
-from pyomo.contrib.gdpopt.util import (
-    copy_var_list_values,
-    create_utility_block,
-    time_code,
-    setup_results_object, process_objective, lower_logger_level_to)
-from pyomo.contrib.mindtpy.initialization import MindtPy_initialize_master
-from pyomo.contrib.mindtpy.iterate import MindtPy_iteration_loop
-from pyomo.contrib.mindtpy.util import (
-    MindtPySolveData, model_is_valid
-)
-from pyomo.core import (
-    Block, ConstraintList, NonNegativeReals, Set, Suffix, Var,
-    VarList, TransformationFactory, Objective)
->>>>>>> 08f4188b
 from pyomo.opt import SolverFactory, SolverResults
 from pyomo.common.collections import Container
 from pyomo.contrib.fbbt.fbbt import fbbt
