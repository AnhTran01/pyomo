#  ___________________________________________________________________________
#
#  Pyomo: Python Optimization Modeling Objects
#  Copyright (c) 2008-2022
#  National Technology and Engineering Solutions of Sandia, LLC
#  Under the terms of Contract DE-NA0003525 with National Technology and
#  Engineering Solutions of Sandia, LLC, the U.S. Government retains certain
#  rights in this software.
#  This software is distributed under the 3-clause BSD License.
#  ___________________________________________________________________________
#
#  This module was originally developed as part of the PyUtilib project
#  Copyright (c) 2008 Sandia Corporation.
#  This software is distributed under the 3-clause BSD License.
#  Under the terms of Contract DE-AC04-94AL85000 with Sandia Corporation,
#  the U.S. Government retains certain rights in this software.
#  ___________________________________________________________________________
#
#  The configuration test case was originally developed as part of the
#  Water Security Toolkit (WST)
#  Copyright (c) 2012 Sandia Corporation.
#  This software is distributed under the Revised (3-clause) BSD License.
#  Under the terms of Contract DE-AC04-94AL85000, there is a non-exclusive
#  license for use of this work by or on behalf of the U.S. government.
#  ___________________________________________________________________________

import argparse
import enum
import os
import os.path
import pickle
import re
import sys
import types
import pyomo.common.unittest as unittest

from io import StringIO

from pyomo.common.dependencies import yaml, yaml_available, yaml_load_args

def yaml_load(arg):
    return yaml.load(arg, **yaml_load_args)

from pyomo.common.config import (
    ConfigDict, ConfigValue,
    ConfigList, MarkImmutable, ImmutableConfigValue,
    Bool, Integer, PositiveInt, NegativeInt, NonPositiveInt, NonNegativeInt,
    PositiveFloat, NegativeFloat, NonPositiveFloat, NonNegativeFloat,
    In, ListOf, Module, Path, PathList, ConfigEnum, DynamicImplicitDomain,
    ConfigFormatter, String_ConfigFormatter,
<<<<<<< HEAD
    document_kwargs_from_configdict, add_docstring_list,
=======
    document_kwargs_from_configdict, USER_OPTION, DEVELOPER_OPTION,
>>>>>>> 8f2b12ce
    _UnpickleableDomain, _picklable,
)
from pyomo.common.log import LoggingIntercept

# Utility to redirect display() to a string
def _display(obj, *args):
    test = StringIO()
    obj.display(ostream=test, *args)
    return test.getvalue()


class GlobalClass(object):
    "test class for test_known_types"
    pass


class TestConfigDomains(unittest.TestCase):
    def test_Bool(self):
        c = ConfigDict()
        c.declare('a', ConfigValue(True, Bool))
        self.assertEqual(c.a, True)
        c.a = False
        self.assertEqual(c.a, False)
        c.a = 1
        self.assertEqual(c.a, True)
        c.a = 'n'
        self.assertEqual(c.a, False)
        c.a = 'T'
        self.assertEqual(c.a, True)
        c.a = 'no'
        self.assertEqual(c.a, False)
        c.a = '1'
        self.assertEqual(c.a, True)
        c.a = 0.
        self.assertEqual(c.a, False)
        c.a = True
        self.assertEqual(c.a, True)
        c.a = 0
        self.assertEqual(c.a, False)
        c.a = 'y'
        self.assertEqual(c.a, True)
        c.a = 'F'
        self.assertEqual(c.a, False)
        c.a = 'yes'
        self.assertEqual(c.a, True)
        c.a = '0'
        self.assertEqual(c.a, False)
        c.a = 1.
        self.assertEqual(c.a, True)

        with self.assertRaises(ValueError):
            c.a = 2
        self.assertEqual(c.a, True)
        with self.assertRaises(ValueError):
            c.a = 'a'
        self.assertEqual(c.a, True)
        with self.assertRaises(ValueError):
            c.a = 0.5
        self.assertEqual(c.a, True)

    def test_Integer(self):
        c = ConfigDict()
        c.declare('a', ConfigValue(5, Integer))
        self.assertEqual(c.a, 5)
        c.a = 4.
        self.assertEqual(c.a, 4)
        c.a = -6
        self.assertEqual(c.a, -6)
        c.a = '10'
        self.assertEqual(c.a, 10)
        with self.assertRaises(ValueError):
            c.a = 2.6
        self.assertEqual(c.a, 10)
        with self.assertRaises(ValueError):
            c.a = 'a'
        self.assertEqual(c.a, 10)
        with self.assertRaises(ValueError):
            c.a = '1.1'
        self.assertEqual(c.a, 10)

    def test_PositiveInt(self):
        c = ConfigDict()
        c.declare('a', ConfigValue(5, PositiveInt))
        self.assertEqual(c.a, 5)
        c.a = 4.
        self.assertEqual(c.a, 4)
        c.a = 6
        self.assertEqual(c.a, 6)
        with self.assertRaises(ValueError):
            c.a = 2.6
        self.assertEqual(c.a, 6)
        with self.assertRaises(ValueError):
            c.a = 'a'
        self.assertEqual(c.a, 6)
        with self.assertRaises(ValueError):
            c.a = 0
        self.assertEqual(c.a, 6)
        with self.assertRaises(ValueError):
            c.a = -4
        self.assertEqual(c.a, 6)

    def test_NegativeInt(self):
        c = ConfigDict()
        c.declare('a', ConfigValue(-5, NegativeInt))
        self.assertEqual(c.a, -5)
        c.a = -4.
        self.assertEqual(c.a, -4)
        c.a = -6
        self.assertEqual(c.a, -6)
        with self.assertRaises(ValueError):
            c.a = -2.6
        self.assertEqual(c.a, -6)
        with self.assertRaises(ValueError):
            c.a = 'a'
        self.assertEqual(c.a, -6)
        with self.assertRaises(ValueError):
            c.a = 0
        self.assertEqual(c.a, -6)
        with self.assertRaises(ValueError):
            c.a = 4
        self.assertEqual(c.a, -6)

    def test_NonPositiveInt(self):
        c = ConfigDict()
        c.declare('a', ConfigValue(-5, NonPositiveInt))
        self.assertEqual(c.a, -5)
        c.a = -4.
        self.assertEqual(c.a, -4)
        c.a = -6
        self.assertEqual(c.a, -6)
        with self.assertRaises(ValueError):
            c.a = -2.6
        self.assertEqual(c.a, -6)
        with self.assertRaises(ValueError):
            c.a = 'a'
        self.assertEqual(c.a, -6)
        c.a = 0
        self.assertEqual(c.a, 0)
        with self.assertRaises(ValueError):
            c.a = 4
        self.assertEqual(c.a, 0)

    def test_NonNegativeInt(self):
        c = ConfigDict()
        c.declare('a', ConfigValue(5, NonNegativeInt))
        self.assertEqual(c.a, 5)
        c.a = 4.
        self.assertEqual(c.a, 4)
        c.a = 6
        self.assertEqual(c.a, 6)
        with self.assertRaises(ValueError):
            c.a = 2.6
        self.assertEqual(c.a, 6)
        with self.assertRaises(ValueError):
            c.a = 'a'
        self.assertEqual(c.a, 6)
        c.a = 0
        self.assertEqual(c.a, 0)
        with self.assertRaises(ValueError):
            c.a = -4
        self.assertEqual(c.a, 0)

    def test_PositiveFloat(self):
        c = ConfigDict()
        c.declare('a', ConfigValue(5, PositiveFloat))
        self.assertEqual(c.a, 5)
        c.a = 4.
        self.assertEqual(c.a, 4)
        c.a = 6
        self.assertEqual(c.a, 6)
        c.a = 2.6
        self.assertEqual(c.a, 2.6)
        with self.assertRaises(ValueError):
            c.a = 'a'
        self.assertEqual(c.a, 2.6)
        with self.assertRaises(ValueError):
            c.a = 0
        self.assertEqual(c.a, 2.6)
        with self.assertRaises(ValueError):
            c.a = -4
        self.assertEqual(c.a, 2.6)

    def test_NegativeFloat(self):
        c = ConfigDict()
        c.declare('a', ConfigValue(-5, NegativeFloat))
        self.assertEqual(c.a, -5)
        c.a = -4.
        self.assertEqual(c.a, -4)
        c.a = -6
        self.assertEqual(c.a, -6)
        c.a = -2.6
        self.assertEqual(c.a, -2.6)
        with self.assertRaises(ValueError):
            c.a = 'a'
        self.assertEqual(c.a, -2.6)
        with self.assertRaises(ValueError):
            c.a = 0
        self.assertEqual(c.a, -2.6)
        with self.assertRaises(ValueError):
            c.a = 4
        self.assertEqual(c.a, -2.6)

    def test_NonPositiveFloat(self):
        c = ConfigDict()
        c.declare('a', ConfigValue(-5, NonPositiveFloat))
        self.assertEqual(c.a, -5)
        c.a = -4.
        self.assertEqual(c.a, -4)
        c.a = -6
        self.assertEqual(c.a, -6)
        c.a = -2.6
        self.assertEqual(c.a, -2.6)
        with self.assertRaises(ValueError):
            c.a = 'a'
        self.assertEqual(c.a, -2.6)
        c.a = 0
        self.assertEqual(c.a, 0)
        with self.assertRaises(ValueError):
            c.a = 4
        self.assertEqual(c.a, 0)

    def test_NonNegativeFloat(self):
        c = ConfigDict()
        c.declare('a', ConfigValue(5, NonNegativeFloat))
        self.assertEqual(c.a, 5)
        c.a = 4.
        self.assertEqual(c.a, 4)
        c.a = 6
        self.assertEqual(c.a, 6)
        c.a = 2.6
        self.assertEqual(c.a, 2.6)
        with self.assertRaises(ValueError):
            c.a = 'a'
        self.assertEqual(c.a, 2.6)
        c.a = 0
        self.assertEqual(c.a, 0)
        with self.assertRaises(ValueError):
            c.a = -4
        self.assertEqual(c.a, 0)

    def test_In(self):
        c = ConfigDict()
        c.declare('a', ConfigValue(None, In([1,3,5])))
        self.assertEqual(c.get('a').domain_name(), 'In[1, 3, 5]')
        self.assertEqual(c.a, None)
        c.a = 3
        self.assertEqual(c.a, 3)
        with self.assertRaises(ValueError):
            c.a = 2
        self.assertEqual(c.a, 3)
        with self.assertRaises(ValueError):
            c.a = {}
        self.assertEqual(c.a, 3)
        with self.assertRaises(ValueError):
            c.a = '1'
        self.assertEqual(c.a, 3)

        c.declare('b', ConfigValue(None, In([1,3,5], int)))
        self.assertEqual(c.b, None)
        c.b = 3
        self.assertEqual(c.b, 3)
        with self.assertRaises(ValueError):
            c.b = 2
        self.assertEqual(c.b, 3)
        with self.assertRaises(ValueError):
            c.b = {}
        self.assertEqual(c.b, 3)
        c.b = '1'
        self.assertEqual(c.b, 1)

        class Container(object):
            def __init__(self, vals):
                self._vals = vals
            def __str__(self):
                return f'Container{self._vals}'
            def __contains__(self, val):
                return val in self._vals

        c.declare('c', ConfigValue(None, In(Container([1,3,5]))))
        self.assertEqual(c.get('c').domain_name(), 'In(Container[1, 3, 5])')
        self.assertEqual(c.c, None)
        c.c = 3
        self.assertEqual(c.c, 3)
        with self.assertRaises(ValueError):
            c.c = 2
        self.assertEqual(c.c, 3)

    def test_In_enum(self):
        class TestEnum(enum.Enum):
            ITEM_ONE = 1
            ITEM_TWO = 'two'

        cfg = ConfigDict()
        cfg.declare('enum', ConfigValue(
            default=TestEnum.ITEM_TWO,
            domain=In(TestEnum)
        ))
        self.assertEqual(cfg.get('enum').domain_name(), 'InEnum[TestEnum]')
        self.assertEqual(cfg.enum, TestEnum.ITEM_TWO)
        cfg.enum = 'ITEM_ONE'
        self.assertEqual(cfg.enum, TestEnum.ITEM_ONE)
        cfg.enum = TestEnum.ITEM_TWO
        self.assertEqual(cfg.enum, TestEnum.ITEM_TWO)
        cfg.enum = 1
        self.assertEqual(cfg.enum, TestEnum.ITEM_ONE)
        cfg.enum = 'two'
        self.assertEqual(cfg.enum, TestEnum.ITEM_TWO)
        with self.assertRaisesRegex(ValueError, '.*3 is not a valid'):
            cfg.enum = 3
        with self.assertRaisesRegex(ValueError, '.*invalid value'):
            cfg.enum ='ITEM_THREE'


    def test_Path(self):
        def norm(x):
            if cwd[1] == ':' and x[0] == '/':
                x = cwd[:2] + x
            return x.replace('/',os.path.sep)
        cwd = os.getcwd() + os.path.sep
        c = ConfigDict()

        c.declare('a', ConfigValue(None, Path()))
        self.assertEqual(c.a, None)
        c.a = "/a/b/c"
        self.assertTrue(os.path.sep in c.a)
        self.assertEqual(c.a, norm('/a/b/c'))
        c.a = "a/b/c"
        self.assertTrue(os.path.sep in c.a)
        self.assertEqual(c.a, norm(cwd+'a/b/c'))
        c.a = "${CWD}/a/b/c"
        self.assertTrue(os.path.sep in c.a)
        self.assertEqual(c.a, norm(cwd+'a/b/c'))
        c.a = None
        self.assertIs(c.a, None)

        c.declare('b', ConfigValue(None, Path('rel/path')))
        self.assertEqual(c.b, None)
        c.b = "/a/b/c"
        self.assertTrue(os.path.sep in c.b)
        self.assertEqual(c.b, norm('/a/b/c'))
        c.b = "a/b/c"
        self.assertTrue(os.path.sep in c.b)
        self.assertEqual(c.b, norm(cwd+'rel/path/a/b/c'))
        c.b = "${CWD}/a/b/c"
        self.assertTrue(os.path.sep in c.b)
        self.assertEqual(c.b, norm(cwd+'a/b/c'))
        c.b = None
        self.assertIs(c.b, None)

        c.declare('c', ConfigValue(None, Path('/my/dir')))
        self.assertEqual(c.c, None)
        c.c = "/a/b/c"
        self.assertTrue(os.path.sep in c.c)
        self.assertEqual(c.c, norm('/a/b/c'))
        c.c = "a/b/c"
        self.assertTrue(os.path.sep in c.c)
        self.assertEqual(c.c, norm('/my/dir/a/b/c'))
        c.c = "${CWD}/a/b/c"
        self.assertTrue(os.path.sep in c.c)
        self.assertEqual(c.c, norm(cwd+'a/b/c'))
        c.c = None
        self.assertIs(c.c, None)

        c.declare('d_base', ConfigValue("${CWD}", str))
        c.declare('d', ConfigValue(None, Path(c.get('d_base'))))
        self.assertEqual(c.d, None)
        c.d = "/a/b/c"
        self.assertTrue(os.path.sep in c.d)
        self.assertEqual(c.d, norm('/a/b/c'))
        c.d = "a/b/c"
        self.assertTrue(os.path.sep in c.d)
        self.assertEqual(c.d, norm(cwd+'a/b/c'))
        c.d = "${CWD}/a/b/c"
        self.assertTrue(os.path.sep in c.d)
        self.assertEqual(c.d, norm(cwd+'a/b/c'))

        c.d_base = '/my/dir'
        c.d = "/a/b/c"
        self.assertTrue(os.path.sep in c.d)
        self.assertEqual(c.d, norm('/a/b/c'))
        c.d = "a/b/c"
        self.assertTrue(os.path.sep in c.d)
        self.assertEqual(c.d, norm('/my/dir/a/b/c'))
        c.d = "${CWD}/a/b/c"
        self.assertTrue(os.path.sep in c.d)
        self.assertEqual(c.d, norm(cwd+'a/b/c'))

        c.d_base = 'rel/path'
        c.d = "/a/b/c"
        self.assertTrue(os.path.sep in c.d)
        self.assertEqual(c.d, norm('/a/b/c'))
        c.d = "a/b/c"
        self.assertTrue(os.path.sep in c.d)
        self.assertEqual(c.d, norm(cwd+'rel/path/a/b/c'))
        c.d = "${CWD}/a/b/c"
        self.assertTrue(os.path.sep in c.d)
        self.assertEqual(c.d, norm(cwd+'a/b/c'))

        try:
            Path.SuppressPathExpansion = True
            c.d = "/a/b/c"
            self.assertTrue('/' in c.d)
            self.assertTrue('\\' not in c.d)
            self.assertEqual(c.d, '/a/b/c')
            c.d = "a/b/c"
            self.assertTrue('/' in c.d)
            self.assertTrue('\\' not in c.d)
            self.assertEqual(c.d, 'a/b/c')
            c.d = "${CWD}/a/b/c"
            self.assertTrue('/' in c.d)
            self.assertTrue('\\' not in c.d)
            self.assertEqual(c.d, "${CWD}/a/b/c")
        finally:
            Path.SuppressPathExpansion = False

    def test_PathList(self):
        def norm(x):
            if cwd[1] == ':' and x[0] == '/':
                x = cwd[:2] + x
            return x.replace('/',os.path.sep)
        cwd = os.getcwd() + os.path.sep
        c = ConfigDict()

        c.declare('a', ConfigValue(None, PathList()))
        self.assertEqual(c.a, None)
        c.a = "/a/b/c"
        self.assertEqual(len(c.a), 1)
        self.assertTrue(os.path.sep in c.a[0])
        self.assertEqual(c.a[0], norm('/a/b/c'))
        c.a = None
        self.assertIsNone(c.a)

        c.a = ["a/b/c", "/a/b/c", "${CWD}/a/b/c"]
        self.assertEqual(len(c.a), 3)
        self.assertTrue(os.path.sep in c.a[0])
        self.assertEqual(c.a[0], norm(cwd+'a/b/c'))
        self.assertTrue(os.path.sep in c.a[1])
        self.assertEqual(c.a[1], norm('/a/b/c'))
        self.assertTrue(os.path.sep in c.a[2])
        self.assertEqual(c.a[2], norm(cwd+'a/b/c'))

        c.a = ()
        self.assertEqual(len(c.a), 0)
        self.assertIs(type(c.a), list)

    def test_ListOf(self):
        c = ConfigDict()
        c.declare('a', ConfigValue(domain=ListOf(int), default=None))
        self.assertEqual(c.get('a').domain_name(), 'ListOf[int]')

        self.assertEqual(c.a, None)
        c.a = 5
        self.assertEqual(c.a, [5])
        c.a = (5, 6.6)
        self.assertEqual(c.a, [5, 6])
        c.a = '7,8'
        self.assertEqual(c.a, [7, 8])

        ref=(r"(?m)Failed casting a\s+to ListOf\(int\)\s+"
             r"Error: invalid literal for int\(\) with base 10: 'a'")
        with self.assertRaisesRegex(ValueError, ref):
            c.a = 'a'

        c.declare('b', ConfigValue(domain=ListOf(str), default=None))
        self.assertEqual(c.get('b').domain_name(), 'ListOf[str]')
        self.assertEqual(c.b, None)
        c.b = "'Hello, World'"
        self.assertEqual(c.b, ["Hello, World"])
        c.b = "Hello, World"
        self.assertEqual(c.b, ["Hello", "World"])
        c.b = ("A", 6)
        self.assertEqual(c.b, ["A", "6"])
        with self.assertRaises(ValueError):
            c.b = "'Hello, World"

        c.declare('b1', ConfigValue(domain=ListOf(
            str, string_lexer=None), default=None))
        self.assertEqual(c.get('b1').domain_name(), 'ListOf[str]')
        self.assertEqual(c.b1, None)
        c.b1 = "'Hello, World'"
        self.assertEqual(c.b1, ["'Hello, World'"])
        c.b1 = "Hello, World"
        self.assertEqual(c.b1, ["Hello, World"])
        c.b1 = ("A", 6)
        self.assertEqual(c.b1, ["A", "6"])
        c.b1 = "'Hello, World"
        self.assertEqual(c.b1, ["'Hello, World"])

        c.declare('c', ConfigValue(domain=ListOf(int, PositiveInt)))
        self.assertEqual(c.get('c').domain_name(), 'ListOf[PositiveInt]')
        self.assertEqual(c.c, None)
        c.c = 6
        self.assertEqual(c.c, [6])

        ref=(r"(?m)Failed casting %s\s+to ListOf\(PositiveInt\)\s+"
             r"Error: Expected positive int, but received %s")
        with self.assertRaisesRegex(ValueError, ref % (6.5, 6.5)):
            c.c = 6.5
        with self.assertRaisesRegex(ValueError, ref % (r"\[0\]", "0")):
            c.c = [0]
        c.c = [3, 6, 9]
        self.assertEqual(c.c, [3, 6, 9])

    def test_Module(self):
        c = ConfigDict()

        c.declare('a', ConfigValue(domain=Module(), default=None))
        self.assertEqual(c.a, None)

        # Set using python module name to be imported
        c.a = 'os.path'
        import os.path
        self.assertIs(c.a, os.path)

        # Set to python module object
        import os
        c.a = os
        self.assertIs(c.a, os)

        # Set using path to python file
        this_file = __file__
        this_folder = os.path.dirname(__file__)
        to_import = os.path.join(this_folder, 'test_config.py')
        c.a = to_import
        self.assertEqual(c.a.__file__, to_import)

    def test_ConfigEnum(self):
        out = StringIO()
        with LoggingIntercept(out):
            class TestEnum(ConfigEnum):
                ITEM_ONE = 1
                ITEM_TWO = 2
        self.assertIn('The ConfigEnum base class is deprecated', out.getvalue())
        self.assertEqual(TestEnum.from_enum_or_string(1),
                TestEnum.ITEM_ONE)
        self.assertEqual(TestEnum.from_enum_or_string(
            TestEnum.ITEM_TWO), TestEnum.ITEM_TWO)
        self.assertEqual(TestEnum.from_enum_or_string('ITEM_ONE'),
                TestEnum.ITEM_ONE)

        cfg = ConfigDict()
        cfg.declare('enum', ConfigValue(
            default=2,
            domain=TestEnum.from_enum_or_string
        ))
        self.assertEqual(cfg.enum, TestEnum.ITEM_TWO)
        cfg.enum = 'ITEM_ONE'
        self.assertEqual(cfg.enum, TestEnum.ITEM_ONE)
        cfg.enum = TestEnum.ITEM_TWO
        self.assertEqual(cfg.enum, TestEnum.ITEM_TWO)
        cfg.enum = 1
        self.assertEqual(cfg.enum, TestEnum.ITEM_ONE)
        with self.assertRaisesRegex(ValueError, '.*3 is not a valid'):
            cfg.enum = 3
        with self.assertRaisesRegex(ValueError, '.*invalid value'):
            cfg.enum ='ITEM_THREE'

    def test_DynamicImplicitDomain(self):
        def _rule(key, val):
            ans = ConfigDict()
            if 'i' in key:
                ans.declare('option_i', ConfigValue(domain=int, default=1))
            if 'f' in key:
                ans.declare('option_f', ConfigValue(domain=float, default=2))
            if 's' in key:
                ans.declare('option_s', ConfigValue(domain=str, default=3))
            if 'l' in key:
                raise ValueError('invalid key: %s' % key)
            return ans(val)
        cfg = ConfigDict(
            implicit=True, implicit_domain=DynamicImplicitDomain(_rule))
        self.assertEqual(len(cfg), 0)
        test = cfg({'hi': {'option_i': 10},
                    'fast': {'option_f': 20}})
        self.assertEqual(len(test), 2)
        self.assertEqual(test.hi.value(), {'option_i': 10})
        self.assertEqual(test.fast.value(), {'option_f': 20, 'option_s': '3'})

        test2 = cfg(test)
        self.assertIsNot(test.hi, test2.hi)
        self.assertIsNot(test.fast, test2.fast)
        self.assertEqual(test.value(), test2.value())

        self.assertEqual(len(test2), 2)
        fit = test2.get('fit', {})
        self.assertEqual(len(test2), 2)
        self.assertEqual(fit.value(), {'option_f': 2, 'option_i': 1})

        with self.assertRaisesRegex(ValueError, "invalid key: fail"):
            test = cfg({'hi': {'option_i': 10},
                        'fast': {'option_f': 20},
                        'fail': {'option_f': 20}})


class TestImmutableConfigValue(unittest.TestCase):
    def test_immutable_config_value(self):
        config = ConfigDict()
        config.declare('a', ConfigValue(default=1, domain=int))
        config.declare('b', ConfigValue(default=1, domain=int))
        config.a = 2
        config.b = 3
        self.assertEqual(config.a, 2)
        self.assertEqual(config.b, 3)
        locker = MarkImmutable(config.get('a'), config.get('b'))
        with self.assertRaisesRegex(RuntimeError, 'is currently immutable'):
            config.a = 4
        with self.assertRaisesRegex(RuntimeError, 'is currently immutable'):
            config.b = 5
        config.a = 2
        config.b = 3
        self.assertEqual(config.a, 2)
        self.assertEqual(config.b, 3)
        locker.release_lock()
        config.a = 4
        config.b = 5
        self.assertEqual(config.a, 4)
        self.assertEqual(config.b, 5)
        with self.assertRaisesRegex(
                ValueError,
                'Only ConfigValue instances can be marked immutable'):
            locker = MarkImmutable(config.get('a'), config.b)
        self.assertEqual(type(config.get('a')), ConfigValue)
        config.a = 6
        self.assertEqual(config.a, 6)

        config.declare('c', ConfigValue(default=-1, domain=int))
        locker = MarkImmutable(config.get('a'), config.get('b'))
        # Making a copy of an immutable config value results in a
        # *mutable* config value
        config2 = config({'c': -2})
        self.assertEqual(config2.a, 6)
        self.assertEqual(config2.b, 5)
        self.assertEqual(config2.c, -2)
        self.assertIs(type(config2.get('a')), ConfigValue)
        self.assertIs(type(config2.get('b')), ConfigValue)
        self.assertIs(type(config2.get('c')), ConfigValue)
        # you can even update the original, as long as you don't change
        # the immutable value:
        config.set_value(config2)
        self.assertEqual(config.a, 6)
        self.assertEqual(config.b, 5)
        self.assertEqual(config.c, -2)
        self.assertIs(type(config.get('a')), ImmutableConfigValue)
        self.assertIs(type(config.get('b')), ImmutableConfigValue)
        self.assertIs(type(config.get('c')), ConfigValue)

        # Making a copy of an immutable config value results in a
        # *mutable* config value, even if you change the value of
        # something that is currently immutable
        config3 = config({'a': 1})
        self.assertEqual(config3.a, 1)
        self.assertEqual(config3.b, 5)
        self.assertEqual(config3.c, -2)
        self.assertIs(type(config3.get('a')), ConfigValue)
        self.assertIs(type(config3.get('b')), ConfigValue)
        self.assertIs(type(config3.get('c')), ConfigValue)
        # but attempting to update the original will generate an
        # exception
        with self.assertRaisesRegex(RuntimeError, ' is currently immutable'):
            config.set_value(config3)
        locker.release_lock()

        # test reset
        config.reset()
        self.assertEqual(config.a, 1)
        self.assertEqual(config.b, 1)
        with locker:
            # Reset is OK as long as the values are all currently at
            # their defaults
            config.reset()
            self.assertEqual(config.a, 1)
            self.assertEqual(config.b, 1)

        config.a = 2
        with locker:
            # But if reset would change an immutable value you will get
            # an exception
            with self.assertRaisesRegex(RuntimeError, 'is currently immutable'):
                config.reset()


class TestConfig(unittest.TestCase):

    def setUp(self):
        # Save the original environment, then force a fixed column width
        # so tests do not fail on some platforms (notably, OSX)
        self.original_environ, os.environ = os.environ, os.environ.copy()
        os.environ["COLUMNS"] = "80"

        self.config = config = ConfigDict(
            "Basic configuration for Flushing models", implicit=True)
        net = config.declare('network', ConfigDict())
        net.declare('epanet file',
                    ConfigValue('Net3.inp', str, 'EPANET network inp file',
                                None)).declare_as_argument(dest='epanet')

        sc = config.declare(
            'scenario',
            ConfigDict(
                "Single scenario block", implicit=True, implicit_domain=str))
        sc.declare('scenario file', ConfigValue(
            'Net3.tsg', str,
            'Scenario generation file, see the TEVASIM documentation',
            """This is the (long) documentation for the 'scenario file'
            parameter.  It contains multiple lines, and some internal
            formatting; like a bulleted list:
              - item 1
              - item 2
            """)).declare_as_argument(group='Scenario definition')
        sc.declare('merlion', ConfigValue(
            default=False,
            domain=bool,
            description='Water quality model',
            doc="""

            This is the (long) documentation for the 'merlion'
            parameter.  It contains multiple lines, but no apparent internal
            formatting; so the outputter should re-wrap everything."""
        )).declare_as_argument(group='Scenario definition')
        sc.declare('detection',
                   ConfigValue(
                       # Note use of lambda for an "integer list domain"
                       [1, 2, 3],
                       lambda x: list(int(i) for i in x),
                       'Sensor placement list, epanetID',
                       None))

        config.declare('scenarios', ConfigList([], sc,
                                               "List of scenario blocks", None))

        config.declare('nodes', ConfigList(
            [], ConfigValue(0, int, 'Node ID', None), "List of node IDs", None))

        im = config.declare('impact', ConfigDict())
        im.declare('metric', ConfigValue(
            'MC', str, 'Population or network based impact metric', None))

        fl = config.declare('flushing', ConfigDict())
        n = fl.declare('flush nodes', ConfigDict())
        n.declare('feasible nodes', ConfigValue(
            'ALL', str, 'ALL, NZD, NONE, list or filename', None))
        n.declare('infeasible nodes', ConfigValue(
            'NONE', str, 'ALL, NZD, NONE, list or filename', None))
        n.declare('max nodes',
                  ConfigValue(2, int, 'Maximum number of nodes to flush', None))
        n.declare('rate', ConfigValue(600, float, 'Flushing rate [gallons/min]',
                                      None))
        n.declare('response time', ConfigValue(
            60, float, 'Time [min] between detection and flushing', None))
        n.declare('duration', ConfigValue(600, float, 'Time [min] for flushing',
                                          None))

        v = fl.declare('close valves', ConfigDict())
        v.declare('feasible pipes', ConfigValue(
            'ALL', str, 'ALL, DIAM min max [inch], NONE, list or filename',
            None))
        v.declare('infeasible pipes', ConfigValue(
            'NONE', str, 'ALL, DIAM min max [inch], NONE, list or filename',
            None))
        v.declare('max pipes',
                  ConfigValue(2, int, 'Maximum number of pipes to close', None))
        v.declare('response time', ConfigValue(
            60, float, 'Time [min] between detection and closing valves', None))

        self._reference = {
            'network': {
                'epanet file': 'Net3.inp'
            },
            'scenario': {
                'detection': [1, 2, 3],
                'scenario file': 'Net3.tsg',
                'merlion': False
            },
            'scenarios': [],
            'nodes': [],
            'impact': {
                'metric': 'MC'
            },
            'flushing': {
                'close valves': {
                    'infeasible pipes': 'NONE',
                    'max pipes': 2,
                    'feasible pipes': 'ALL',
                    'response time': 60.0
                },
                'flush nodes': {
                    'feasible nodes': 'ALL',
                    'max nodes': 2,
                    'infeasible nodes': 'NONE',
                    'rate': 600.0,
                    'duration': 600.0,
                    'response time': 60.0
                },
            },
        }
    def tearDown(self):
        # Restore the original environment
        os.environ = self.original_environ

    # Utility method for generating and validating a template description
    def _validateTemplate(self, config, reference_template, **kwds):
        test = config.generate_yaml_template(**kwds)
        width = kwds.get('width', 80)
        indent = kwds.get('indent_spacing', 2)
        sys.stdout.write(test)
        for l in test.splitlines():
            self.assertLessEqual(len(l), width)
            if l.strip().startswith("#"):
                continue
            self.assertEqual((len(l) - len(l.lstrip())) % indent, 0)
        self.assertEqual(test, reference_template)

    def test_template_default(self):
        reference_template = """# Basic configuration for Flushing models
network:
  epanet file: Net3.inp     # EPANET network inp file
scenario:                   # Single scenario block
  scenario file: Net3.tsg   # Scenario generation file, see the TEVASIM
                            #   documentation
  merlion: false            # Water quality model
  detection: [1, 2, 3]      # Sensor placement list, epanetID
scenarios: []               # List of scenario blocks
nodes: []                   # List of node IDs
impact:
  metric: MC                # Population or network based impact metric
flushing:
  flush nodes:
    feasible nodes: ALL     # ALL, NZD, NONE, list or filename
    infeasible nodes: NONE  # ALL, NZD, NONE, list or filename
    max nodes: 2            # Maximum number of nodes to flush
    rate: 600.0             # Flushing rate [gallons/min]
    response time: 60.0     # Time [min] between detection and flushing
    duration: 600.0         # Time [min] for flushing
  close valves:
    feasible pipes: ALL     # ALL, DIAM min max [inch], NONE, list or filename
    infeasible pipes: NONE  # ALL, DIAM min max [inch], NONE, list or filename
    max pipes: 2            # Maximum number of pipes to close
    response time: 60.0     # Time [min] between detection and closing valves
"""
        self._validateTemplate(self.config, reference_template)

    def test_template_3space(self):
        reference_template = """# Basic configuration for Flushing models
network:
   epanet file: Net3.inp      # EPANET network inp file
scenario:                     # Single scenario block
   scenario file: Net3.tsg    # Scenario generation file, see the TEVASIM
                              #   documentation
   merlion: false             # Water quality model
   detection: [1, 2, 3]       # Sensor placement list, epanetID
scenarios: []                 # List of scenario blocks
nodes: []                     # List of node IDs
impact:
   metric: MC                 # Population or network based impact metric
flushing:
   flush nodes:
      feasible nodes: ALL     # ALL, NZD, NONE, list or filename
      infeasible nodes: NONE  # ALL, NZD, NONE, list or filename
      max nodes: 2            # Maximum number of nodes to flush
      rate: 600.0             # Flushing rate [gallons/min]
      response time: 60.0     # Time [min] between detection and flushing
      duration: 600.0         # Time [min] for flushing
   close valves:
      feasible pipes: ALL     # ALL, DIAM min max [inch], NONE, list or
                              #   filename
      infeasible pipes: NONE  # ALL, DIAM min max [inch], NONE, list or
                              #   filename
      max pipes: 2            # Maximum number of pipes to close
      response time: 60.0     # Time [min] between detection and closing
                              #   valves
"""
        self._validateTemplate(self.config, reference_template,
                               indent_spacing=3)

    def test_template_4space(self):
        reference_template = """# Basic configuration for Flushing models
network:
    epanet file: Net3.inp       # EPANET network inp file
scenario:                       # Single scenario block
    scenario file: Net3.tsg     # Scenario generation file, see the TEVASIM
                                #   documentation
    merlion: false              # Water quality model
    detection: [1, 2, 3]        # Sensor placement list, epanetID
scenarios: []                   # List of scenario blocks
nodes: []                       # List of node IDs
impact:
    metric: MC                  # Population or network based impact metric
flushing:
    flush nodes:
        feasible nodes: ALL     # ALL, NZD, NONE, list or filename
        infeasible nodes: NONE  # ALL, NZD, NONE, list or filename
        max nodes: 2            # Maximum number of nodes to flush
        rate: 600.0             # Flushing rate [gallons/min]
        response time: 60.0     # Time [min] between detection and flushing
        duration: 600.0         # Time [min] for flushing
    close valves:
        feasible pipes: ALL     # ALL, DIAM min max [inch], NONE, list or
                                #   filename
        infeasible pipes: NONE  # ALL, DIAM min max [inch], NONE, list or
                                #   filename
        max pipes: 2            # Maximum number of pipes to close
        response time: 60.0     # Time [min] between detection and closing
                                #   valves
"""
        self._validateTemplate(self.config, reference_template,
                               indent_spacing=4)

    def test_template_3space_narrow(self):
        reference_template = """# Basic configuration for Flushing models
network:
   epanet file: Net3.inp    # EPANET network inp file
scenario:                   # Single scenario block
   scenario file: Net3.tsg  # Scenario generation file, see the TEVASIM
                            #   documentation
   merlion: false           # Water quality model
   detection: [1, 2, 3]     # Sensor placement list, epanetID
scenarios: []               # List of scenario blocks
nodes: []                   # List of node IDs
impact:
   metric: MC               # Population or network based impact metric
flushing:
   flush nodes:
      feasible nodes: ALL     # ALL, NZD, NONE, list or filename
      infeasible nodes: NONE  # ALL, NZD, NONE, list or filename
      max nodes: 2            # Maximum number of nodes to flush
      rate: 600.0             # Flushing rate [gallons/min]
      response time: 60.0     # Time [min] between detection and
                              #   flushing
      duration: 600.0         # Time [min] for flushing
   close valves:
      feasible pipes: ALL     # ALL, DIAM min max [inch], NONE, list or
                              #   filename
      infeasible pipes: NONE  # ALL, DIAM min max [inch], NONE, list or
                              #   filename
      max pipes: 2            # Maximum number of pipes to close
      response time: 60.0     # Time [min] between detection and closing
                              #   valves
"""
        self._validateTemplate(self.config, reference_template,
                               indent_spacing=3, width=72)

    def test_display_default(self):
        reference = """network:
  epanet file: Net3.inp
scenario:
  scenario file: Net3.tsg
  merlion: false
  detection: [1, 2, 3]
scenarios: []
nodes: []
impact:
  metric: MC
flushing:
  flush nodes:
    feasible nodes: ALL
    infeasible nodes: NONE
    max nodes: 2
    rate: 600.0
    response time: 60.0
    duration: 600.0
  close valves:
    feasible pipes: ALL
    infeasible pipes: NONE
    max pipes: 2
    response time: 60.0
"""
        test = _display(self.config)
        sys.stdout.write(test)
        self.assertEqual(test, reference)

    def test_display_list(self):
        reference = """network:
  epanet file: Net3.inp
scenario:
  scenario file: Net3.tsg
  merlion: false
  detection: [1, 2, 3]
scenarios:
  -
    scenario file: Net3.tsg
    merlion: false
    detection: [1, 2, 3]
  -
    scenario file: Net3.tsg
    merlion: true
    detection: []
nodes: []
impact:
  metric: MC
flushing:
  flush nodes:
    feasible nodes: ALL
    infeasible nodes: NONE
    max nodes: 2
    rate: 600.0
    response time: 60.0
    duration: 600.0
  close valves:
    feasible pipes: ALL
    infeasible pipes: NONE
    max pipes: 2
    response time: 60.0
"""
        self.config['scenarios'].append()
        self.config['scenarios'].append({'merlion': True, 'detection': []})
        test = _display(self.config)
        sys.stdout.write(test)
        self.assertEqual(test, reference)

    def test_display_userdata_default(self):
        test = _display(self.config, 'userdata')
        sys.stdout.write(test)
        self.assertEqual(test, "")

    def test_display_userdata_list(self):
        self.config['scenarios'].append()
        test = _display(self.config, 'userdata')
        sys.stdout.write(test)
        self.assertEqual(test, """scenarios:
  -
""")

    def test_display_userdata_list_nonDefault(self):
        self.config['scenarios'].append()
        self.config['scenarios'].append({'merlion': True, 'detection': []})
        test = _display(self.config, 'userdata')
        sys.stdout.write(test)
        self.assertEqual(test, """scenarios:
  -
  -
    merlion: true
    detection: []
""")

    def test_display_userdata_add_block(self):
        self.config.add("foo", ConfigValue(0, int, None, None))
        self.config.add("bar", ConfigDict())
        test = _display(self.config, 'userdata')
        sys.stdout.write(test)
        self.assertEqual(test, """foo: 0
bar:
""")

    def test_display_userdata_add_block_nonDefault(self):
        self.config.add("foo", ConfigValue(0, int, None, None))
        self.config.add("bar", ConfigDict(implicit=True)) \
                   .add("baz", ConfigDict())
        test = _display(self.config, 'userdata')
        sys.stdout.write(test)
        self.assertEqual(test, """foo: 0
bar:
  baz:
""")

    def test_display_userdata_declare_block(self):
        self.config.declare("foo", ConfigValue(0, int, None, None))
        self.config.declare("bar", ConfigDict())
        test = _display(self.config, 'userdata')
        sys.stdout.write(test)
        self.assertEqual(test, "")

    def test_display_userdata_declare_block_nonDefault(self):
        self.config.declare("foo", ConfigValue(0, int, None, None))
        self.config.declare("bar", ConfigDict(implicit=True)) \
                   .add("baz", ConfigDict())
        test = _display(self.config, 'userdata')
        sys.stdout.write(test)
        self.assertEqual(test, "bar:\n  baz:\n")

    def test_unusedUserValues_default(self):
        test = '\n'.join(x.name(True) for x in self.config.unused_user_values())
        sys.stdout.write(test)
        self.assertEqual(test, "")

    def test_unusedUserValues_scalar(self):
        self.config['scenario']['merlion'] = True
        test = '\n'.join(x.name(True) for x in self.config.unused_user_values())
        sys.stdout.write(test)
        self.assertEqual(test, "scenario.merlion")

    def test_unusedUserValues_list(self):
        self.config['scenarios'].append()
        test = '\n'.join(x.name(True) for x in self.config.unused_user_values())
        sys.stdout.write(test)
        self.assertEqual(test, """scenarios[0]""")

    def test_unusedUserValues_list_nonDefault(self):
        self.config['scenarios'].append()
        self.config['scenarios'].append({'merlion': True, 'detection': []})
        test = '\n'.join(x.name(True) for x in self.config.unused_user_values())
        sys.stdout.write(test)
        self.assertEqual(test, """scenarios[0]
scenarios[1]
scenarios[1].merlion
scenarios[1].detection""")

    def test_unusedUserValues_list_nonDefault_listAccessed(self):
        self.config['scenarios'].append()
        self.config['scenarios'].append({'merlion': True, 'detection': []})
        for x in self.config['scenarios']:
            pass
        test = '\n'.join(x.name(True) for x in self.config.unused_user_values())
        sys.stdout.write(test)
        self.assertEqual(test, """scenarios[0]
scenarios[1]
scenarios[1].merlion
scenarios[1].detection""")

    def test_unusedUserValues_list_nonDefault_itemAccessed(self):
        self.config['scenarios'].append()
        self.config['scenarios'].append({'merlion': True, 'detection': []})
        self.config['scenarios'][1]['merlion']
        test = '\n'.join(x.name(True) for x in self.config.unused_user_values())
        sys.stdout.write(test)
        self.assertEqual(test, """scenarios[0]
scenarios[1].detection""")

    def test_unusedUserValues_add_topBlock(self):
        self.config.add('foo', ConfigDict())
        test = '\n'.join(x.name(True) for x in self.config.unused_user_values())
        sys.stdout.write(test)
        self.assertEqual(test, "foo")
        test = '\n'.join(x.name(True) for x in
                         self.config.foo.unused_user_values())
        sys.stdout.write(test)
        self.assertEqual(test, "foo")

    def test_unusedUserValues_add_subBlock(self):
        self.config['scenario'].add('foo', ConfigDict())
        test = '\n'.join(x.name(True) for x in self.config.unused_user_values())
        sys.stdout.write(test)
        self.assertEqual(test, """scenario.foo""")

    def test_unusedUserValues_declare_topBlock(self):
        self.config.declare('foo', ConfigDict())
        test = '\n'.join(x.name(True) for x in self.config.unused_user_values())
        sys.stdout.write(test)
        self.assertEqual(test, "")

    def test_unusedUserValues_declare_subBlock(self):
        self.config['scenario'].declare('foo', ConfigDict())
        test = '\n'.join(x.name(True) for x in self.config.unused_user_values())
        sys.stdout.write(test)
        self.assertEqual(test, "")

    def test_UserValues_default(self):
        test = '\n'.join(x.name(True) for x in self.config.user_values())
        sys.stdout.write(test)
        self.assertEqual(test, "")

    def test_UserValues_scalar(self):
        self.config['scenario']['merlion'] = True
        test = '\n'.join(x.name(True) for x in self.config.user_values())
        sys.stdout.write(test)
        self.assertEqual(test, "scenario.merlion")

    def test_UserValues_list(self):
        self.config['scenarios'].append()
        test = '\n'.join(x.name(True) for x in self.config.user_values())
        sys.stdout.write(test)
        self.assertEqual(test, """scenarios[0]""")

    def test_UserValues_list_nonDefault(self):
        self.config['scenarios'].append()
        self.config['scenarios'].append({'merlion': True, 'detection': []})
        test = '\n'.join(x.name(True) for x in self.config.user_values())
        sys.stdout.write(test)
        self.assertEqual(test, """scenarios[0]
scenarios[1]
scenarios[1].merlion
scenarios[1].detection""")

    def test_UserValues_list_nonDefault_listAccessed(self):
        self.config['scenarios'].append()
        self.config['scenarios'].append({'merlion': True, 'detection': []})
        for x in self.config['scenarios']:
            pass
        test = '\n'.join(x.name(True) for x in self.config.user_values())
        sys.stdout.write(test)
        self.assertEqual(test, """scenarios[0]
scenarios[1]
scenarios[1].merlion
scenarios[1].detection""")

    def test_UserValues_list_nonDefault_itemAccessed(self):
        self.config['scenarios'].append()
        self.config['scenarios'].append({'merlion': True, 'detection': []})
        self.config['scenarios'][1]['merlion']
        test = '\n'.join(x.name(True) for x in self.config.user_values())
        sys.stdout.write(test)
        self.assertEqual(test, """scenarios[0]
scenarios[1]
scenarios[1].merlion
scenarios[1].detection""")

    def test_UserValues_add_topBlock(self):
        self.config.add('foo', ConfigDict())
        test = '\n'.join(x.name(True) for x in self.config.user_values())
        sys.stdout.write(test)
        self.assertEqual(test, "foo")
        test = '\n'.join(x.name(True) for x in self.config.foo.user_values())
        sys.stdout.write(test)
        self.assertEqual(test, "foo")

    def test_UserValues_add_subBlock(self):
        self.config['scenario'].add('foo', ConfigDict())
        test = '\n'.join(x.name(True) for x in self.config.user_values())
        sys.stdout.write(test)
        self.assertEqual(test, """scenario.foo""")

    def test_UserValues_declare_topBlock(self):
        self.config.declare('foo', ConfigDict())
        test = '\n'.join(x.name(True) for x in self.config.user_values())
        sys.stdout.write(test)
        self.assertEqual(test, "")

    def test_UserValues_declare_subBlock(self):
        self.config['scenario'].declare('foo', ConfigDict())
        test = '\n'.join(x.name(True) for x in self.config.user_values())
        sys.stdout.write(test)
        self.assertEqual(test, "")

    @unittest.skipIf(not yaml_available, "Test requires PyYAML")
    def test_parseDisplayAndValue_default(self):
        test = _display(self.config)
        sys.stdout.write(test)
        self.assertEqual(yaml_load(test), self.config.value())

    @unittest.skipIf(not yaml_available, "Test requires PyYAML")
    def test_parseDisplayAndValue_list(self):
        self.config['scenarios'].append()
        self.config['scenarios'].append({'merlion': True, 'detection': []})
        test = _display(self.config)
        sys.stdout.write(test)
        self.assertEqual(yaml_load(test), self.config.value())

    @unittest.skipIf(not yaml_available, "Test requires PyYAML")
    def test_parseDisplay_userdata_default(self):
        test = _display(self.config, 'userdata')
        sys.stdout.write(test)
        self.assertEqual(yaml_load(test), None)

    @unittest.skipIf(not yaml_available, "Test requires PyYAML")
    def test_parseDisplay_userdata_list(self):
        self.config['scenarios'].append()
        test = _display(self.config, 'userdata')
        sys.stdout.write(test)
        self.assertEqual(yaml_load(test), {'scenarios': [None]})

    @unittest.skipIf(not yaml_available, "Test requires PyYAML")
    def test_parseDisplay_userdata_list_nonDefault(self):
        self.config['scenarios'].append()
        self.config['scenarios'].append({'merlion': True, 'detection': []})
        test = _display(self.config,'userdata')
        sys.stdout.write(test)
        self.assertEqual(
            yaml_load(test), {'scenarios':
                                  [None, {'merlion': True,
                                          'detection': []}]})

    @unittest.skipIf(not yaml_available, "Test requires PyYAML")
    def test_parseDisplay_userdata_add_block(self):
        self.config.add("foo", ConfigValue(0, int, None, None))
        self.config.add("bar", ConfigDict())
        test = _display(self.config, 'userdata')
        sys.stdout.write(test)
        self.assertEqual(yaml_load(test), {'foo': 0, 'bar': None})

    @unittest.skipIf(not yaml_available, "Test requires PyYAML")
    def test_parseDisplay_userdata_add_block_nonDefault(self):
        self.config.add("foo", ConfigValue(0, int, None, None))
        self.config.add("bar", ConfigDict(implicit=True)) \
                   .add("baz", ConfigDict())
        test = _display(self.config, 'userdata')
        sys.stdout.write(test)
        self.assertEqual(yaml_load(test), {'bar': {'baz': None}, foo: 0})

    @unittest.skipIf(not yaml_available, "Test requires PyYAML")
    def test_parseDisplay_userdata_add_block(self):
        self.config.declare("foo", ConfigValue(0, int, None, None))
        self.config.declare("bar", ConfigDict())
        test = _display(self.config, 'userdata')
        sys.stdout.write(test)
        self.assertEqual(yaml_load(test), None)

    @unittest.skipIf(not yaml_available, "Test requires PyYAML")
    def test_parseDisplay_userdata_add_block_nonDefault(self):
        self.config.declare("foo", ConfigValue(0, int, None, None))
        self.config.declare("bar", ConfigDict(implicit=True)) \
                   .add("baz", ConfigDict())
        test = _display(self.config, 'userdata')
        sys.stdout.write(test)
        self.assertEqual(yaml_load(test), {'bar': {'baz': None}})

    def test_value_ConfigValue(self):
        val = self.config['flushing']['flush nodes']['rate']
        self.assertIs(type(val), float)
        self.assertEqual(val, 600.0)

    def test_value_ConfigList_empty(self):
        val = self.config['nodes'].value()
        self.assertIs(type(val), list)
        self.assertEqual(val, [])

    def test_value_ConfigList_simplePopulated(self):
        self.config['nodes'].append('1')
        self.config['nodes'].append(3)
        self.config['nodes'].append()
        val = self.config['nodes'].value()
        self.assertIs(type(val), list)
        self.assertEqual(len(val), 3)
        self.assertEqual(val, [1, 3, 0])

    def test_value_ConfigList_complexPopulated(self):
        self.config['scenarios'].append()
        val = self.config['scenarios'].value()
        self.assertIs(type(val), list)
        self.assertEqual(len(val), 1)
        self.assertEqual(val, [{'detection': [1, 2, 3],
                                'merlion': False,
                                'scenario file': 'Net3.tsg'}])

    def test_name(self):
        self.config['scenarios'].append()
        self.assertEqual(self.config.name(), "")
        self.assertEqual(self.config['scenarios'].name(), "scenarios")
        self.assertEqual(self.config['scenarios'][0].name(), "[0]")
        self.assertEqual(self.config['scenarios'][0].get('merlion').name(),
                         "merlion")

    def test_name_fullyQualified(self):
        self.config['scenarios'].append()
        self.assertEqual(self.config.name(True), "")
        self.assertEqual(self.config['scenarios'].name(True), "scenarios")
        self.assertEqual(self.config['scenarios'][0].name(True), "scenarios[0]")
        self.assertEqual(self.config['scenarios'][0].get('merlion').name(True),
                         "scenarios[0].merlion")

    def test_setValue_scalar(self):
        self.config['flushing']['flush nodes']['rate'] = 50
        val = self.config['flushing']['flush nodes']['rate']
        self.assertIs(type(val), float)
        self.assertEqual(val, 50.0)

    def test_setValue_scalar_badDomain(self):
        with self.assertRaisesRegex(
                ValueError, 'invalid value for configuration'):
            self.config['flushing']['flush nodes']['rate'] = 'a'
        val = self.config['flushing']['flush nodes']['rate']
        self.assertIs(type(val), float)
        self.assertEqual(val, 600.0)

    def test_setValue_scalarList_empty(self):
        self.config['scenario']['detection'] = []
        val = self.config['scenario']['detection']
        self.assertIs(type(val), list)
        self.assertEqual(val, [])

    def test_setValue_scalarList_withvalue(self):
        self.config['scenario']['detection'] = [6]
        val = self.config['scenario']['detection']
        self.assertIs(type(val), list)
        self.assertEqual(val, [6])

    def test_setValue_scalarList_badDomain(self):
        with self.assertRaisesRegex(
                ValueError, 'invalid value for configuration'):
            self.config['scenario']['detection'] = 50
        val = self.config['scenario']['detection']
        self.assertIs(type(val), list)
        self.assertEqual(val, [1, 2, 3])

    def test_setValue_scalarList_badSubDomain(self):
        with self.assertRaisesRegex(
                ValueError, 'invalid value for configuration'):
            self.config['scenario']['detection'] = [5.5, 'a']
        val = self.config['scenario']['detection']
        self.assertIs(type(val), list)
        self.assertEqual(val, [1, 2, 3])

    def test_setValue_list_scalardomain_list(self):
        self.config['nodes'] = [5, 10]
        val = self.config['nodes'].value()
        self.assertIs(type(val), list)
        self.assertEqual(val, [5, 10])

    def test_setValue_list_scalardomain_scalar(self):
        self.config['nodes'] = 10
        val = self.config['nodes'].value()
        self.assertIs(type(val), list)
        self.assertEqual(val, [10])

    def test_setValue_list_badSubDomain(self):
        with self.assertRaisesRegex(
                ValueError, 'invalid value for configuration'):
            self.config['nodes'] = [5, 'a']
        val = self.config['nodes'].value()
        self.assertIs(type(val), list)
        self.assertEqual(val, [])

    def test_setValue_block_none(self):
        ref = self._reference['scenario']
        self.config['scenario'] = None
        self.assertEqual(ref, self.config['scenario'].value())
        self.config['scenario']['merlion'] = True
        ref['merlion'] = True
        self.assertEqual(ref, self.config['scenario'].value())
        self.config['scenario'] = None
        self.assertEqual(ref, self.config['scenario'].value())

    def test_setValue_block_empty(self):
        ref = self._reference['scenario']
        self.config['scenario'] = {}
        self.assertEqual(ref, self.config['scenario'].value())
        self.config['scenario']['merlion'] = True
        ref['merlion'] = True
        self.assertEqual(ref, self.config['scenario'].value())
        self.config['scenario'] = {}
        self.assertEqual(ref, self.config['scenario'].value())

    def test_setValue_block_simplevalue(self):
        _test = {'merlion': True, 'detection': [1]}
        ref = self._reference['scenario']
        ref.update(_test)
        self.config['scenario'] = _test
        self.assertEqual(ref, self.config['scenario'].value())

    def test_setItem_block_implicit(self):
        ref = self._reference
        ref['foo'] = 1
        self.config['foo'] = 1
        self.assertEqual(ref, self.config.value())
        ref['bar'] = 1
        self.config['bar'] = 1
        self.assertEqual(ref, self.config.value())

    def test_setItem_block_implicit_domain(self):
        ref = self._reference['scenario']
        ref['foo'] = '1'
        self.config['scenario']['foo'] = 1
        self.assertEqual(ref, self.config['scenario'].value())
        ref['bar'] = '1'
        self.config['scenario']['bar'] = 1
        self.assertEqual(ref, self.config['scenario'].value())

    def test_setValue_block_noImplicit(self):
        _test = {'epanet file': 'no_file.inp', 'foo': 1}
        with self.assertRaisesRegex(
                ValueError, "key 'foo' not defined for ConfigDict "
                "'network' and implicit"):
            self.config['network'] = _test
        self.assertEqual(self._reference, self.config.value())

    def test_setValue_block_implicit(self):
        _test = {'scenario': {'merlion': True, 'detection': [1]}, 'foo': 1}
        ref = self._reference
        ref['scenario'].update(_test['scenario'])
        ref['foo'] = 1
        self.config.set_value(_test)
        self.assertEqual(ref, self.config.value())
        _test = {'scenario': {'merlion': True, 'detection': [1]}, 'bar': 1}
        ref['bar'] = 1
        self.config.set_value(_test)
        self.assertEqual(ref, self.config.value())

    def test_setValue_block_implicit_domain(self):
        _test = {'merlion': True, 'detection': [1], 'foo': 1}
        ref = self._reference['scenario']
        ref.update(_test)
        ref['foo'] = '1'
        self.config['scenario'] = _test
        self.assertEqual(ref, self.config['scenario'].value())
        _test = {'merlion': True, 'detection': [1], 'bar': '1'}
        ref['bar'] = '1'
        self.config['scenario'] = _test
        self.assertEqual(ref, self.config['scenario'].value())

    def test_setValue_block_badDomain(self):
        _test = {'merlion': True, 'detection': ['a'], 'foo': 1, 'a': 1}
        with self.assertRaisesRegex(
                ValueError, 'invalid value for configuration'):
            self.config['scenario'] = _test
        self.assertEqual(self._reference, self.config.value())

        with self.assertRaisesRegex(
                ValueError, 'Expected dict value for scenario.set_value, '
                'found list'):
            self.config['scenario'] = []
        self.assertEqual(self._reference, self.config.value())

    def test_default_function(self):
        c = ConfigValue(default=lambda: 10, domain=int)
        self.assertEqual(c.value(), 10)
        c.set_value(5)
        self.assertEqual(c.value(), 5)
        c.reset()
        self.assertEqual(c.value(), 10)

        with self.assertRaisesRegex(
                TypeError, r"<lambda>\(\) .* argument"):
            c = ConfigValue(default=lambda x: 10 * x, domain=int)

        with self.assertRaisesRegex(
                ValueError, 'invalid value for configuration'):
            c = ConfigValue('a', domain=int)

    def test_set_default(self):
        c = ConfigValue()
        self.assertIsNone(c.value())
        c.set_default_value(10.5)
        self.assertIsNone(c.value())
        c.reset()
        self.assertIs(type(c.value()), float)
        self.assertEqual(c.value(), 10.5)
        c.set_domain(int)
        self.assertIs(type(c.value()), int)
        self.assertEqual(c.value(), 10)

    def test_getItem_setItem(self):
        # a freshly-initialized object should not be accessed
        self.assertFalse(self.config._userAccessed)
        self.assertFalse(self.config._data['scenario']._userAccessed)
        self.assertFalse(self.config._data['scenario']._data['detection']\
                             ._userAccessed)

        # Getting a ConfigValue should not access it
        self.assertFalse(self.config['scenario'].get('detection')._userAccessed)

        #... but should access the parent blocks traversed to get there
        self.assertTrue(self.config._userAccessed)
        self.assertTrue(self.config._data['scenario']._userAccessed)
        self.assertFalse(self.config._data['scenario']._data['detection']\
                             ._userAccessed)

        # a freshly-initialized object should not be set
        self.assertFalse(self.config._userSet)
        self.assertFalse(self.config._data['scenario']._userSet)
        self.assertFalse(self.config['scenario']._data['detection']._userSet)

        # setting a value should map it to the correct domain
        self.assertEqual(self.config['scenario']['detection'], [1, 2, 3])
        self.config['scenario']['detection'] = [42.5]
        self.assertEqual(self.config['scenario']['detection'], [42])

        # setting a ConfigValue should mark it as userSet, but NOT any parent blocks
        self.assertFalse(self.config._userSet)
        self.assertFalse(self.config._data['scenario']._userSet)
        self.assertTrue(self.config['scenario'].get('detection')._userSet)

    def test_delitem(self):
        config = ConfigDict(implicit=True)
        config.declare('bar', ConfigValue())
        self.assertEqual(sorted(config.keys()), ['bar'])
        config.foo = 5
        self.assertEqual(sorted(config.keys()), ['bar', 'foo'])
        self.assertEqual(sorted(config._declared), ['bar'])
        del config['foo']
        self.assertEqual(sorted(config.keys()), ['bar'])
        self.assertEqual(sorted(config._declared), ['bar'])
        del config['bar']
        self.assertEqual(sorted(config.keys()), [])
        self.assertEqual(sorted(config._declared), [])

        with self.assertRaisesRegex(KeyError, "'get'"):
            del config['get']
        with self.assertRaisesRegex(KeyError, "'foo'"):
            del config['foo']

    def test_delattr(self):
        config = ConfigDict(implicit=True)
        config.declare('bar', ConfigValue())
        self.assertEqual(sorted(config.keys()), ['bar'])
        config.foo = 5
        self.assertEqual(sorted(config.keys()), ['bar', 'foo'])
        self.assertEqual(sorted(config._declared), ['bar'])
        del config.foo
        self.assertEqual(sorted(config._declared), ['bar'])
        self.assertEqual(sorted(config.keys()), ['bar'])
        del config.bar
        self.assertEqual(sorted(config.keys()), [])
        self.assertEqual(sorted(config._declared), [])

        with self.assertRaisesRegex(
                AttributeError,
                "'ConfigDict' object attribute 'get' is read-only"):
            del config.get
        with self.assertRaisesRegex(
                AttributeError,
                "'ConfigDict' object has no attribute 'foo'"):
            del config.foo

    def test_generate_custom_documentation(self):
        reference = \
"""startBlock{}
  startItem{network}
  endItem{network}
  startBlock{network}
    startItem{epanet file}
      item{EPANET network inp file}
    endItem{epanet file}
  endBlock{network}
  startItem{scenario}
    item{Single scenario block}
  endItem{scenario}
  startBlock{scenario}
    startItem{scenario file}
item{This is the (long) documentation for the 'scenario file'
parameter.  It contains multiple lines, and some internal
formatting; like a bulleted list:
  - item 1
  - item 2
}
    endItem{scenario file}
    startItem{merlion}
      item{This is the (long) documentation for the 'merlion' parameter.  It
      contains multiple lines, but no apparent internal formatting; so the
      outputter should re-wrap everything.}
    endItem{merlion}
    startItem{detection}
      item{Sensor placement list, epanetID}
    endItem{detection}
  endBlock{scenario}
  startItem{scenarios}
    item{List of scenario blocks}
  endItem{scenarios}
  startBlock{scenarios}
    startItem{scenario file}
item{This is the (long) documentation for the 'scenario file'
parameter.  It contains multiple lines, and some internal
formatting; like a bulleted list:
  - item 1
  - item 2
}
    endItem{scenario file}
    startItem{merlion}
      item{This is the (long) documentation for the 'merlion' parameter.  It
      contains multiple lines, but no apparent internal formatting; so the
      outputter should re-wrap everything.}
    endItem{merlion}
    startItem{detection}
      item{Sensor placement list, epanetID}
    endItem{detection}
  endBlock{scenarios}
  startItem{nodes}
    item{List of node IDs}
  endItem{nodes}
  startItem{impact}
  endItem{impact}
  startBlock{impact}
    startItem{metric}
      item{Population or network based impact metric}
    endItem{metric}
  endBlock{impact}
  startItem{flushing}
  endItem{flushing}
  startBlock{flushing}
    startItem{flush nodes}
    endItem{flush nodes}
    startBlock{flush nodes}
      startItem{feasible nodes}
        item{ALL, NZD, NONE, list or filename}
      endItem{feasible nodes}
      startItem{infeasible nodes}
        item{ALL, NZD, NONE, list or filename}
      endItem{infeasible nodes}
      startItem{max nodes}
        item{Maximum number of nodes to flush}
      endItem{max nodes}
      startItem{rate}
        item{Flushing rate [gallons/min]}
      endItem{rate}
      startItem{response time}
        item{Time [min] between detection and flushing}
      endItem{response time}
      startItem{duration}
        item{Time [min] for flushing}
      endItem{duration}
    endBlock{flush nodes}
    startItem{close valves}
    endItem{close valves}
    startBlock{close valves}
      startItem{feasible pipes}
        item{ALL, DIAM min max [inch], NONE, list or filename}
      endItem{feasible pipes}
      startItem{infeasible pipes}
        item{ALL, DIAM min max [inch], NONE, list or filename}
      endItem{infeasible pipes}
      startItem{max pipes}
        item{Maximum number of pipes to close}
      endItem{max pipes}
      startItem{response time}
        item{Time [min] between detection and closing valves}
      endItem{response time}
    endBlock{close valves}
  endBlock{flushing}
endBlock{}
"""
        with LoggingIntercept() as LOG:
            test = self.config.generate_documentation(
                block_start= "startBlock{%s}\n",
                block_end=   "endBlock{%s}\n",
                item_start=  "startItem{%s}\n",
                item_body=   "item{%s}\n",
                item_end=    "endItem{%s}\n",
            )
        LOG = LOG.getvalue().replace('\n', ' ')
        for name in ('block_start', 'block_end', 'item_start', 'item_end', 'item_body'):
            self.assertIn(
                f"Overriding '{name}' by passing strings to "
                "generate_documentation is deprecated.",
                LOG
            )
        self.maxDiff = None
        #print(test)
        self.assertEqual(test, reference)

        with LoggingIntercept() as LOG:
            test = self.config.generate_documentation(format=String_ConfigFormatter(
                block_start= "startBlock{%s}\n",
                block_end=   "endBlock{%s}\n",
                item_start=  "startItem{%s}\n",
                item_body=   "item{%s}\n",
                item_end=    "endItem{%s}\n",
            ))
        self.assertEqual(LOG.getvalue(), "")
        self.maxDiff = None
        #print(test)
        self.assertEqual(test, reference)

        with LoggingIntercept() as LOG:
            test = self.config.generate_documentation(
                block_start= "startBlock\n",
                block_end=   "endBlock\n",
                item_start=  "startItem\n",
                item_body=   "item\n",
                item_end=    "endItem\n",
            )

        stripped_reference = re.sub(r'\{[^\}]*\}','',reference,flags=re.M)
        #print(test)
        self.assertEqual(test, stripped_reference)

        reference = \
"""startBlock{}
  startBlock{network}
  startBlock{scenario}
  startBlock{scenarios}
  startBlock{impact}
  startBlock{flushing}
    startBlock{flush nodes}
    startBlock{close valves}
"""
        with LoggingIntercept() as LOG:
            test = self.config.generate_documentation(
                block_start="startBlock{%s}\n",
                block_end="",
                item_start="",
                item_body="",
            )
        LOG = LOG.getvalue().replace('\n', ' ')
        for name in ('block_start', 'block_end', 'item_start', 'item_body'):
            self.assertIn(
                f"Overriding '{name}' by passing strings to "
                "generate_documentation is deprecated.",
                LOG
            )
        for name in ('item_end'):
            self.assertNotIn(
                f"Overriding '{name}' by passing strings to "
                "generate_documentation is deprecated.",
                LOG
            )
        self.maxDiff = None
        #print(test)
        self.assertEqual(test, reference)


    def test_generate_latex_documentation(self):
        cfg = ConfigDict()
        cfg.declare('int', ConfigValue(
            domain=int, default=10,
            doc="This is an integer parameter",
        ))
        cfg.declare('in', ConfigValue(
            domain=In([1,3,5]), default=1,
            description="This parameter must be in {1,3,5}",
        ))
        cfg.declare('lambda', ConfigValue(
            domain=lambda x: int(x), default=1,
            description="This is a float",
            doc="This parameter is actually a float, but for testing "
            "purposes we will use a lambda function for validation"
        ))
        cfg.declare('list', ConfigList(
            domain=str,
            description="A simple list of strings",
        ))
        self.assertEqual(
            cfg.generate_documentation(format='latex').strip(),
            """
\\begin{description}[topsep=0pt,parsep=0.5em,itemsep=-0.4em]
  \\item[{int}]\\hfill
    \\\\This is an integer parameter
  \\item[{in}]\\hfill
    \\\\This parameter must be in {1,3,5}
  \\item[{lambda}]\\hfill
    \\\\This parameter is actually a float, but for testing purposes we will use
    a lambda function for validation
  \\item[{list}]\\hfill
    \\\\A simple list of strings
\\end{description}
            """.strip())

    def test_empty_ConfigFormatter(self):
        cfg = ConfigDict()
        cfg.declare('field', ConfigValue())
        with self.assertRaisesRegex(
                ValueError, "Unrecognized documentation formatter, 'unknown'"):
            cfg.generate_documentation(format="unknown")

        self.assertEqual(
            cfg.generate_documentation(format=ConfigFormatter()), ''
        )

    def test_block_get(self):
        self.assertTrue('scenario' in self.config)
        self.assertNotEqual(
            self.config.get('scenario', 'bogus').value(), 'bogus')
        self.assertFalse('fubar' in self.config)
        self.assertEqual(
            self.config.get('fubar', 'bogus').value(), 'bogus')

        cfg = ConfigDict()
        cfg.declare('foo', ConfigValue(1, int))
        self.assertEqual( cfg.get('foo', 5).value(), 1 )
        self.assertEqual( len(cfg), 1 )
        self.assertIs( cfg.get('bar'), None )
        self.assertEqual( cfg.get('bar',None).value(), None )
        self.assertEqual( len(cfg), 1 )

        cfg = ConfigDict(implicit=True)
        cfg.declare('foo', ConfigValue(1, int))
        self.assertEqual( cfg.get('foo', 5).value(), 1 )
        self.assertEqual( len(cfg), 1 )
        self.assertEqual( cfg.get('bar', 5).value(), 5 )
        self.assertEqual( len(cfg), 1 )
        self.assertIs( cfg.get('baz'), None )
        self.assertIs( cfg.get('baz', None).value(), None )
        self.assertEqual( len(cfg), 1 )

        cfg = ConfigDict( implicit=True,
                           implicit_domain=ConfigList(domain=str) )
        cfg.declare('foo', ConfigValue(1, int))
        self.assertEqual( cfg.get('foo', 5).value(), 1 )
        self.assertEqual( len(cfg), 1 )
        self.assertEqual( cfg.get('bar', [5]).value(), ['5'] )
        self.assertEqual( len(cfg), 1 )
        self.assertIs( cfg.get('baz'), None )
        self.assertEqual( cfg.get('baz', None).value(), [] )
        self.assertEqual( len(cfg), 1 )

    def test_setdefault(self):
        cfg = ConfigDict()
        cfg.declare('foo', ConfigValue(1, int))
        self.assertEqual( cfg.setdefault('foo', 5).value(), 1 )
        self.assertEqual( len(cfg), 1 )
        self.assertRaisesRegex(ValueError, '.*disallows implicit entries',
                                cfg.setdefault, 'bar', 0)
        self.assertEqual( len(cfg), 1 )

        cfg = ConfigDict(implicit=True)
        cfg.declare('foo', ConfigValue(1, int))
        self.assertEqual( cfg.setdefault('foo', 5).value(), 1 )
        self.assertEqual( len(cfg), 1 )
        self.assertEqual( cfg.setdefault('bar', 5).value(), 5 )
        self.assertEqual( len(cfg), 2 )
        self.assertEqual( cfg.setdefault('baz').value(), None )
        self.assertEqual( len(cfg), 3 )

        cfg = ConfigDict( implicit=True,
                           implicit_domain=ConfigList(domain=str) )
        cfg.declare('foo', ConfigValue(1, int))
        self.assertEqual( cfg.setdefault('foo', 5).value(), 1 )
        self.assertEqual( len(cfg), 1 )
        self.assertEqual( cfg.setdefault('bar', [5]).value(), ['5'] )
        self.assertEqual( len(cfg), 2 )
        self.assertEqual( cfg.setdefault('baz').value(), [] )
        self.assertEqual( len(cfg), 3 )

    def test_block_keys(self):
        ref = ['scenario file', 'merlion', 'detection']

        # keys iterator
        keys = self.config['scenario'].keys()
        # lists are independent
        self.assertIsNot(keys, self.config['scenario'].keys())
        self.assertIsNot(type(keys), list)
        self.assertEqual(list(keys), ref)

        # (deprecated) python 2 iterator
        out = StringIO()
        with LoggingIntercept(out):
            keyiter = self.config['scenario'].iterkeys()
            # iterators are independent
            self.assertIsNot(keyiter, self.config['scenario'].iterkeys())
        self.assertIn("The iterkeys method is deprecated", out.getvalue())
        self.assertIsNot(type(keyiter), list)
        self.assertEqual(list(keyiter), ref)

        # default iterator
        keyiter = self.config['scenario'].__iter__()
        self.assertIsNot(type(keyiter), list)
        self.assertEqual(list(keyiter), ref)
        # iterators are independent
        self.assertIsNot(keyiter, self.config['scenario'].__iter__())

    def test_block_values(self):
        ref = ['Net3.tsg', False, [1, 2, 3]]

        # values iterator
        values = self.config['scenario'].values()
        self.assertIsNot(type(values), list)
        self.assertEqual(list(values), ref)
        # lists are independent
        self.assertIsNot(values, self.config['scenario'].values())

        # (deprecated) python 2 iterator
        out = StringIO()
        with LoggingIntercept(out):
            valueiter = self.config['scenario'].itervalues()
            # iterators are independent
            self.assertIsNot(valueiter, self.config['scenario'].itervalues())
        self.assertIn("The itervalues method is deprecated", out.getvalue())
        self.assertIsNot(type(valueiter), list)
        self.assertEqual(list(valueiter), ref)

    def test_block_items(self):
        ref = [('scenario file', 'Net3.tsg'), ('merlion', False),
               ('detection', [1, 2, 3])]

        # items iterator
        items = self.config['scenario'].items()
        self.assertIsNot(type(items), list)
        self.assertEqual(list(items), ref)
        # lists are independent
        self.assertIsNot(items, self.config['scenario'].items())

        # (deprecated) python 2 iterator
        out = StringIO()
        with LoggingIntercept(out):
            itemiter = self.config['scenario'].iteritems()
            # iterators are independent
            self.assertIsNot(itemiter, self.config['scenario'].iteritems())
        self.assertIn("The iteritems method is deprecated", out.getvalue())
        self.assertIsNot(type(itemiter), list)
        self.assertEqual(list(itemiter), ref)

    def test_value(self):
        #print(self.config.value())
        self.assertEqual(self._reference, self.config.value())

    def test_list_manipulation(self):
        self.assertEqual(len(self.config['scenarios']), 0)
        self.config['scenarios'].append()
        os = StringIO()
        with LoggingIntercept(os):
            self.config['scenarios'].add()
        self.assertIn("ConfigList.add() has been deprecated.  Use append()",
                      os.getvalue())
        self.assertEqual(len(self.config['scenarios']), 2)
        self.config['scenarios'].append({'merlion': True, 'detection': []})
        self.assertEqual(len(self.config['scenarios']), 3)
        test = _display(self.config, 'userdata')
        sys.stdout.write(test)
        self.assertEqual(test, """scenarios:
  -
  -
  -
    merlion: true
    detection: []
""")
        self.config['scenarios'][0] = {'merlion': True, 'detection': []}
        self.assertEqual(len(self.config['scenarios']), 3)
        test = _display(self.config, 'userdata')
        sys.stdout.write(test)
        self.assertEqual(test, """scenarios:
  -
    merlion: true
    detection: []
  -
  -
    merlion: true
    detection: []
""")
        test = _display(self.config['scenarios'])
        sys.stdout.write(test)
        self.assertEqual(test, """-
  scenario file: Net3.tsg
  merlion: true
  detection: []
-
  scenario file: Net3.tsg
  merlion: false
  detection: [1, 2, 3]
-
  scenario file: Net3.tsg
  merlion: true
  detection: []
""")

    def test_list_get(self):
        X = ConfigDict(implicit=True)
        X.declare('config', ConfigList())
        self.assertEqual(_display(X, 'userdata'), "")
        with self.assertRaisesRegex(IndexError, 'list index out of range'):
            self.assertIs(X.config.get(0), None)
        self.assertIs(X.config.get(0,None).value(), None )
        val = X.config.get(0, 1)
        self.assertIsInstance(val, ConfigValue)
        self.assertEqual(val.value(), 1)
        self.assertRaisesRegex(
            IndexError, '.*out of range', X.config.__getitem__, 0 )
        # get() shouldn't change the userdata flag...
        self.assertEqual(_display(X, 'userdata'), "")

        X = ConfigDict(implicit=True)
        X.declare('config', ConfigList([42], int))
        self.assertEqual(_display(X, 'userdata'), "")
        val = X.config.get(0)
        self.assertEqual(val.value(), 42)
        self.assertIs(type(val), ConfigValue)
        # get() shouldn't change the userdata flag...
        self.assertEqual(_display(X, 'userdata'), "")
        val = X.config[0]
        self.assertIs(type(val), int)
        self.assertEqual(val, 42)
        # get() shouldn't change the userdata flag...
        self.assertEqual(_display(X, 'userdata'), "")

        with self.assertRaisesRegex(IndexError, 'list index out of range'):
            self.assertIs(X.config.get(1), None)
        self.assertRaisesRegex(
            IndexError, '.*out of range', X.config.__getitem__, 1)

        # this should ONLY change the userSet flag on the item (and not
        # the list)
        X.config.get(0).set_value(20)
        self.assertEqual(_display(X, 'userdata'), "config:\n  - 20\n")
        self.assertEqual([_.name(True) for _ in X.user_values()],
                         ["config[0]"])

        # this should ONLY change the userSet flag on the item (and not
        # the list)
        X = ConfigDict(implicit=True)
        X.declare('config', ConfigList([42], int))
        X.config[0] = 20
        self.assertEqual(_display(X, 'userdata'), "config:\n  - 20\n")
        self.assertEqual([_.name(True) for _ in X.user_values()],
                         ["config[0]"])

        # this should ONLY change the userSet flag on the item (and not
        # the list)
        X = ConfigDict(implicit=True)
        X.declare('config', ConfigList([42], int))
        X.config.append(20)
        self.assertEqual(_display(X, 'userdata'), "config:\n  - 20\n")
        self.assertEqual([_.name(True) for _ in X.user_values()],
                         ["config[1]"])

        # This should change both... because the [42] was "declared" as
        # the default for the List, it will *not* be a user-set value
        X = ConfigDict(implicit=True)
        X.add('config', ConfigList([42], int))
        X.config.append(20)
        self.assertEqual(_display(X, 'userdata'), "config:\n  - 20\n")
        self.assertEqual([_.name(True) for _ in X.user_values()],
                         ["config", "config[1]"])

    def test_implicit_entries(self):
        config = ConfigDict()
        with self.assertRaisesRegex(
                ValueError, "Key 'test' not defined in ConfigDict '' "
                "and Dict disallows implicit entries"):
            config['test'] = 5

        config = ConfigDict(implicit=True)
        config['implicit_1'] = 5
        config.declare('formal', ConfigValue(42, int))
        config['implicit_2'] = 5
        self.assertEqual(3, len(config))
        self.assertEqual(['implicit_1', 'formal', 'implicit_2'],
                         list(config.keys()))
        config.reset()
        self.assertEqual(1, len(config))
        self.assertEqual(['formal'], list(config.keys()))

    def test_argparse_help(self):
        parser = argparse.ArgumentParser(prog='tester')
        self.config.initialize_argparse(parser)
        help = parser.format_help()
        self.assertIn(
"""  -h, --help            show this help message and exit
  --epanet-file EPANET  EPANET network inp file

Scenario definition:
  --scenario-file STR   Scenario generation file, see the TEVASIM
                        documentation
  --merlion             Water quality model
""", help)

    def test_argparse_help_implicit_disable(self):
        self.config['scenario'].declare('epanet', ConfigValue(
            True, bool, 'Use EPANET as the Water quality model',
            None)).declare_as_argument(group='Scenario definition')
        parser = argparse.ArgumentParser(prog='tester')
        self.config.initialize_argparse(parser)
        help = parser.format_help()
        self.maxDiff = None
        self.assertIn(
            """
  -h, --help            show this help message and exit
  --epanet-file EPANET  EPANET network inp file

Scenario definition:
  --scenario-file STR   Scenario generation file, see the TEVASIM
                        documentation
  --merlion             Water quality model
  --disable-epanet      [DON'T] Use EPANET as the Water quality model
""", help)

    def test_argparse_import(self):
        parser = argparse.ArgumentParser(prog='tester')
        self.config.initialize_argparse(parser)

        args = parser.parse_args([])
        self.assertEqual(0, len(vars(args)))
        leftovers = self.config.import_argparse(args)
        self.assertEqual(0, len(vars(args)))
        self.assertEqual([], [x.name(True) for x in self.config.user_values()])

        args = parser.parse_args(['--merlion'])
        self.config.reset()
        self.assertFalse(self.config['scenario']['merlion'])
        self.assertEqual(1, len(vars(args)))
        leftovers = self.config.import_argparse(args)
        self.assertEqual(0, len(vars(args)))
        self.assertEqual(['scenario.merlion'],
                         [x.name(True) for x in self.config.user_values()])

        args = parser.parse_args(['--merlion', '--epanet-file', 'foo'])
        self.config.reset()
        self.assertFalse(self.config['scenario']['merlion'])
        self.assertEqual('Net3.inp', self.config['network']['epanet file'])
        self.assertEqual(2, len(vars(args)))
        leftovers = self.config.import_argparse(args)
        self.assertEqual(1, len(vars(args)))
        self.assertEqual(['network.epanet file', 'scenario.merlion'],
                         [x.name(True) for x in self.config.user_values()])
        self.assertTrue(self.config['scenario']['merlion'])
        self.assertEqual('foo', self.config['network']['epanet file'])

    def test_argparse_subparsers(self):
        parser = argparse.ArgumentParser(prog='tester')
        subp = parser.add_subparsers(title="Subcommands").add_parser('flushing')

        # Declare an argument by passing in the name of the subparser
        self.config['flushing']['flush nodes'].get(
            'duration').declare_as_argument(group='flushing')
        # Declare an argument by passing in the name of the subparser
        # and an implicit group
        self.config['flushing']['flush nodes'].get('feasible nodes') \
            .declare_as_argument( group=('flushing','Node information') )
        # Declare an argument by passing in the subparser and a group name
        self.config['flushing']['flush nodes'].get('infeasible nodes') \
            .declare_as_argument( group=(subp,'Node information') )
        self.config.initialize_argparse(parser)

        # Note that the output for argparse changes in diffeent versions
        # (in particular, "options:" vs "optional arguments:").  We will
        # only test for a subset of the output that should stay consistent.
        help = parser.format_help()
        self.assertIn(
            """
  -h, --help            show this help message and exit
  --epanet-file EPANET  EPANET network inp file

Subcommands:
  {flushing}

Scenario definition:
  --scenario-file STR   Scenario generation file, see the TEVASIM
                        documentation
  --merlion             Water quality model
""", help)

        help = subp.format_help()
        self.assertIn(
            """
  -h, --help            show this help message and exit
  --duration FLOAT      Time [min] for flushing

Node information:
  --feasible-nodes STR  ALL, NZD, NONE, list or filename
  --infeasible-nodes STR
                        ALL, NZD, NONE, list or filename
""", help)

    def test_argparse_lists(self):
        c = ConfigDict()
        self.assertEqual(c.domain_name(), '')
        sub_dict = c.declare('sub_dict', ConfigDict())
        sub_dict.declare('a', ConfigValue(domain=int))
        sub_dict.declare('b', ConfigValue())
        self.assertEqual(c.sub_dict.domain_name(), 'sub-dict')
        self.assertEqual(c.sub_dict.get('a').domain_name(), 'int')
        self.assertEqual(c.sub_dict.get('b').domain_name(), '')
        c.declare(
            'lst',
            ConfigList(domain=int)).declare_as_argument(action='append')
        c.declare(
            'sub',
            ConfigList(domain=c.sub_dict)).declare_as_argument(action='append')
        c.declare('listof', ConfigValue(
            domain=ListOf(int))).declare_as_argument()

        parser = argparse.ArgumentParser(prog='tester')
        c.initialize_argparse(parser)

        # Note that the output for argparse changes in diffeent versions
        # (in particular, "options:" vs "optional arguments:").  We will
        # only test for a subset of the output that should stay consistent.
        self.assertIn("""
  -h, --help            show this help message and exit
  --lst INT
  --sub SUB-DICT
  --listof LISTOF[INT]""".strip(), parser.format_help())

        args = parser.parse_args([
            '--lst', '42', '--lst', '1',
            '--sub', 'a=4', '--sub', 'b=12,a:0',
            '--listof', '3,2 4'
        ])
        leftovers = c.import_argparse(args)
        self.assertEqual(c.lst.value(), [42, 1])
        self.assertEqual(c.sub.value(), [{'a':4, 'b':None}, {'a':0, 'b':'12'}])
        self.assertEqual(c.listof, [3, 2, 4])

        args = parser.parse_args(['--sub', 'b=12,a 0'])
        with self.assertRaisesRegex(
                ValueError, r"(?s)invalid value for configuration 'sub':.*"
                r"Expected ':' or '=' but found '0' at Line 1 Column 8"):
            leftovers = c.import_argparse(args)
        args = parser.parse_args(['--sub', 'b='])
        with self.assertRaisesRegex(
                ValueError, r"(?s)Expected value following '=' "
                "but encountered end of string"):
            leftovers = c.import_argparse(args)
        args = parser.parse_args(['--sub', 'b'])
        with self.assertRaisesRegex(
                ValueError, r"(?s)Expected ':' or '=' "
                "but encountered end of string"):
            leftovers = c.import_argparse(args)


    def test_getattr_setattr(self):
        config = ConfigDict()
        foo = config.declare(
            'foo', ConfigDict(
                implicit=True, implicit_domain=int))
        foo.declare('explicit_bar', ConfigValue(0, int))

        self.assertEqual(1, len(foo))
        self.assertEqual(0, foo['explicit_bar'])
        self.assertEqual(0, foo.explicit_bar)
        foo.explicit_bar = 10
        self.assertEqual(1, len(foo))
        self.assertEqual(10, foo['explicit_bar'])
        self.assertEqual(10, foo.explicit_bar)

        foo.implicit_bar = 20
        self.assertEqual(2, len(foo))
        self.assertEqual(20, foo['implicit bar'])
        self.assertEqual(20, foo.implicit_bar)

        with self.assertRaisesRegex(
                ValueError, "Key 'baz' not defined in ConfigDict '' "
                "and Dict disallows implicit entries"):
            config.baz = 10

        with self.assertRaisesRegex(
                AttributeError, "Unknown attribute 'baz'"):
            a = config.baz


    def test_nonString_keys(self):
        config = ConfigDict(implicit=True)
        config.declare(5, ConfigValue(50, int))
        self.assertIn(5, config)
        self.assertIn('5', config)
        self.assertEqual(config[5], 50)
        self.assertEqual(config['5'], 50)
        self.assertEqual(config.get(5).value(), 50)
        self.assertEqual(config.get('5').value(), 50)

        config[5] = 500
        self.assertIn(5, config)
        self.assertIn('5', config)
        self.assertEqual(config[5], 500)
        self.assertEqual(config['5'], 500)
        self.assertEqual(config.get(5).value(), 500)
        self.assertEqual(config.get('5').value(), 500)

        config[1] = 10
        self.assertIn(1, config)
        self.assertIn('1', config)
        self.assertEqual(config[1], 10)
        self.assertEqual(config['1'], 10)
        self.assertEqual(config.get(1).value(), 10)
        self.assertEqual(config.get('1').value(), 10)

        self.assertEqual(_display(config), "5: 500\n1: 10\n")

        config.set_value({5:5000})
        self.assertIn(1, config)
        self.assertIn('1', config)
        self.assertEqual(config[1], 10)
        self.assertEqual(config['1'], 10)
        self.assertEqual(config.get(1).value(), 10)
        self.assertEqual(config.get('1').value(), 10)
        self.assertIn(5, config)
        self.assertIn('5', config)
        self.assertEqual(config[5], 5000)
        self.assertEqual(config['5'], 5000)
        self.assertEqual(config.get(5).value(), 5000)
        self.assertEqual(config.get('5').value(), 5000)

    def test_set_value(self):
        config = ConfigDict()
        config.declare('a b', ConfigValue())
        config.declare('a_c', ConfigValue())
        config.declare('a d e', ConfigValue())

        config.set_value({'a_b':10, 'a_c': 20, 'a_d_e': 30})
        self.assertEqual(config.a_b, 10)
        self.assertEqual(config.a_c, 20)
        self.assertEqual(config.a_d_e, 30)

    def test_name_mapping(self):
        config = ConfigDict(implicit=True)

        config.a_b = 5
        self.assertEqual(list(config), ['a_b'])
        self.assertIs(config.get('a_b'), config.get('a b'))
        config['a b'] = 10
        self.assertEqual(config.a_b, 10)
        self.assertEqual(list(config), ['a_b'])
        self.assertIn('a b', config)
        self.assertIn('a_b', config)

        config['c d'] = 1
        self.assertEqual(list(config), ['a_b', 'c d'])
        self.assertIs(config.get('c_d'), config.get('c d'))
        config.c_d = 2
        self.assertEqual(config['c d'], 2)
        self.assertEqual(list(config), ['a_b', 'c d'])
        self.assertIn('c d', config)
        self.assertIn('c_d', config)

        config.declare('e_f', ConfigValue(5, domain=int))
        self.assertEqual(list(config), ['a_b', 'c d', 'e_f'])
        self.assertIs(config.get('e_f'), config.get('e f'))
        config['e f'] = 10
        self.assertEqual(config.e_f, 10)
        self.assertEqual(list(config), ['a_b', 'c d', 'e_f'])
        self.assertIn('e f', config)
        self.assertIn('e_f', config)

        config['g h'] = 1
        self.assertEqual(list(config), ['a_b', 'c d', 'e_f', 'g h'])
        self.assertIs(config.get('g_h'), config.get('g h'))
        config.g_h = 2
        self.assertEqual(config['g h'], 2)
        self.assertEqual(list(config), ['a_b', 'c d', 'e_f', 'g h'])
        self.assertIn('g h', config)
        self.assertIn('g_h', config)

    def test_call_options(self):
        config = ConfigDict(description="base description",
                             doc="base doc",
                             visibility=1,
                             implicit=True)
        config.declare("a", ConfigValue(domain=int, doc="a doc", default=1))
        config.declare("b", config.get("a")(2))
        config.declare("c", config.get("a")(domain=float, doc="c doc"))
        config.d = 0
        config.e = ConfigDict(implicit=True)
        config.e.a = 0

        reference_template = """# base description
"""
        self._validateTemplate(config, reference_template)
        reference_template = """# base description
a: 1
b: 2
c: 1.0
d: 0
e:
  a: 0
"""
        self._validateTemplate(config, reference_template, visibility=1)

        # Preserving implicit values should leave the copy the same as
        # the original
        implicit_copy = config(preserve_implicit=True)
        self._validateTemplate(config, reference_template, visibility=1)

        # Simple copies strip out the implicitly-declared values
        reference_template = """# base description
a: 1
b: 2
c: 1.0
"""
        simple_copy = config()
        self._validateTemplate(simple_copy, reference_template, visibility=1)
        self.assertEqual(simple_copy._doc, "base doc")
        self.assertEqual(simple_copy._description, "base description")
        self.assertEqual(simple_copy._visibility, 1)

        mod_copy = config(description="new description",
                          doc="new doc",
                          visibility=0)
        reference_template = """# new description
a: 1
b: 2
c: 1.0
"""
        self._validateTemplate(mod_copy, reference_template, visibility=0)
        self.assertEqual(mod_copy._doc, "new doc")
        self.assertEqual(mod_copy._description, "new description")
        self.assertEqual(mod_copy._visibility, 0)

    def test_pickle(self):
        def anon_domain(domain):
            def cast(x):
                return domain(x)
            return cast
        cfg = ConfigDict()
        cfg.declare('int', ConfigValue(domain=int, default=10))
        cfg.declare('in', ConfigValue(domain=In([1,3,5]), default=1))
        cfg.declare('anon', ConfigValue(domain=anon_domain(int), default=1))
        cfg.declare('lambda', ConfigValue(domain=lambda x: int(x), default=1))
        cfg.declare('list', ConfigList(domain=str))

        out = StringIO()
        with LoggingIntercept(out, module=None):
            cfg.set_value(
                {'int': 100, 'in': 3, 'anon': 2.5, 'lambda': 1.5,
                 'list': [2, 'a']}
            )
            self.assertEqual(
                cfg.value(),
                {'int': 100, 'in': 3, 'anon': 2, 'lambda': 1,
                 'list': ['2', 'a']}
            )

            cfg2 = pickle.loads(pickle.dumps(cfg))
            self.assertEqual(
                cfg2.value(),
                {'int': 100, 'in': 3, 'anon': 2, 'lambda': 1,
                 'list': ['2', 'a']}
            )

            cfg2.list.append(10)
            self.assertEqual(
                cfg2.value(),
                {'int': 100, 'in': 3, 'anon': 2, 'lambda': 1,
                 'list': ['2', 'a', '10']}
            )
        # No warnings due to anything above.
        self.assertEqual(out.getvalue(), "")

        # On some platforms (notably, pypy3) if dill has been imported,
        # then lambda and anonymous functions are actually picklable
        # using the standard pickle.dumps() method.  We will check for
        # one of two cases: either the domain was not picklable and was
        # replaced by a passthrough "_UnpickleableDomain" object, OR it
        # was picklable and the original domain was enforced.

        out = StringIO()
        with LoggingIntercept(out, module=None):
            cfg2['anon'] = 5.5
        if type(cfg2.get('anon')._domain) is _UnpickleableDomain:
            self.assertIn(
                "ConfigValue 'anon' was pickled with an unpicklable domain",
                out.getvalue()
            )
            self.assertEqual(cfg2['anon'], 5.5)
        else:
            self.assertEqual(out.getvalue(), "")
            self.assertIn('dill', sys.modules)
            self.assertEqual(cfg2['anon'], 5)

        out = StringIO()
        with LoggingIntercept(out, module=None):
            cfg2['lambda'] = 6.5
        if type(cfg2.get('lambda')._domain) is _UnpickleableDomain:
            self.assertIn(
                "ConfigValue 'lambda' was pickled with an unpicklable domain",
                out.getvalue()
            )
            self.assertEqual(cfg2['lambda'], 6.5)
        else:
            self.assertEqual(out.getvalue(), "")
            self.assertIn('dill', sys.modules)
            self.assertEqual(cfg2['lambda'], 6)

    def test_unknowable_types(self):
        obj = ConfigValue()
        def local_fcn():
            pass
        try:
            pickle.dumps(local_fcn)
            local_picklable = True
        except:
            local_picklable = False

        # Test that _picklable does not cache the picklability of
        # function types
        self.assertIs(_picklable(_display, obj), _display)
        if local_picklable:
            self.assertIs(_picklable(local_fcn, obj), local_fcn)
        else:
            self.assertIsNot(_picklable(local_fcn, obj), local_fcn)

        # Twice: implicit test that the result is not cached
        self.assertIs(_picklable(_display, obj), _display)
        if local_picklable:
            self.assertIs(_picklable(local_fcn, obj), local_fcn)
        else:
            self.assertIsNot(_picklable(local_fcn, obj), local_fcn)

        self.assertIn(types.FunctionType, _picklable.unknowable_types)
        self.assertNotIn(types.FunctionType, _picklable.known)

    def test_known_types(self):
        def local_fcn():
            class LocalClass(object):
                pass
            return LocalClass
        local_class = local_fcn()

        self.assertIsNone(_picklable.known.get(local_class, None))
        self.assertIsNone(_picklable.known.get(GlobalClass, None))

        obj = ConfigValue()

        # Test that a global class is picklable
        self.assertIs(_picklable(GlobalClass, obj), GlobalClass)
        self.assertEqual(_picklable.known.get(GlobalClass, None), True)

        # Test that a local class is (most likely) not picklable
        try:
            pickle.dumps(local_class)
            local_picklable = True
        except:
            local_picklable = False
        if local_picklable:
            self.assertIs(_picklable(local_class, obj), local_class)
            self.assertEqual(_picklable.known.get(local_class, None), True)
        else:
            self.assertIsNot(_picklable(local_class, obj), local_class)
            self.assertEqual(_picklable.known.get(local_class, None), False)

        # Ensure that none of the above added the type `type` to the
        # "known" dict
        self.assertNotIn(type, _picklable.known)


    def test_self_assignment(self):
        cfg = ConfigDict()
        self.assertNotIn('d', dir(cfg))
        cfg.d = cfg.declare('d', ConfigValue(10, int))
        self.assertIn('d', dir(cfg))
        cfg.aa = cfg.declare('aa', ConfigValue(1, int))
        self.assertIn('aa', dir(cfg))
        # test that dir is sorted
        self.assertEqual(dir(cfg), sorted(dir(cfg)))
        # check that inconsistent name is flagged
        with self.assertRaisesRegex(
                ValueError, "Key 'b' not defined in ConfigDict ''"):
            cfg.b = cfg.declare('bb', ConfigValue(2, int))


    def test_declaration_errors(self):
        cfg = ConfigDict()
        cfg.b = cfg.declare('b', ConfigValue(2, int))
        with self.assertRaisesRegex(
                ValueError, "duplicate config 'b' defined for ConfigDict ''"):
            cfg.b = cfg.declare('b', ConfigValue(2, int))
        with self.assertRaisesRegex(
                ValueError, "config 'dd' is already assigned to ConfigDict ''"):
            cfg.declare('dd', cfg.get('b'))


    def test_declare_from(self):
        cfg = ConfigDict()
        cfg.declare('a', ConfigValue(default=1, domain=int))
        cfg.declare('b', ConfigValue(default=2, domain=int))
        cfg2 = ConfigDict()
        cfg2.declare_from(cfg)
        self.assertEqual(cfg.value(), cfg2.value())
        self.assertIsNot(cfg.get('a'), cfg2.get('a'))
        self.assertIsNot(cfg.get('b'), cfg2.get('b'))

        cfg2 = ConfigDict()
        cfg2.declare_from(cfg, skip={'a'})
        self.assertEqual(cfg.value()['b'], cfg2.value()['b'])
        self.assertNotIn('a', cfg2)

        with self.assertRaisesRegex(
                ValueError, "passed a block with a duplicate field, 'b'"):
            cfg2.declare_from(cfg)

        with self.assertRaisesRegex(
                ValueError, "only accepts other ConfigDicts"):
            cfg2.declare_from({})

    def test_docstring_decorator(self):
        @document_kwargs_from_configdict('CONFIG')
        class ExampleClass(object):
            CONFIG = ConfigDict()
            CONFIG.declare('option_1', ConfigValue(
                default=5,
                domain=int,
                doc='The first configuration option',
            ))
            SOLVER = CONFIG.declare('solver_options', ConfigDict())
            SOLVER.declare('solver_option_1', ConfigValue(
                default=1,
                domain=float,
                doc='The first solver configuration option',
                visibility=DEVELOPER_OPTION,
            ))
            SOLVER.declare('solver_option_2', ConfigValue(
                default=1,
                domain=float,
                doc="""The second solver configuration option

                With a very long line containing
                wrappable text in a long, silly paragraph
                with little actual information.
                #) but a bulleted list
                #) with two bullets
                """,
            ))
            CONFIG.declare('option_2', ConfigValue(
                default=5,
                domain=int,
                doc="""The second solver configuration option
                with a very long line containing
                wrappable text in a long, silly paragraph
                with little actual information.
                """,
            ))

            @document_kwargs_from_configdict(CONFIG)
            def __init__(self):
                "A simple docstring"

            @document_kwargs_from_configdict(
                CONFIG, doc="A simple docstring\n", visibility=USER_OPTION
            )
            def fcn(self):
                pass


        ref = """
Keyword Arguments
-----------------
option_1: int, default=5
    The first configuration option

solver_options: dict, optional

    solver_option_1: float, default=1
        [DEVELOPER option]

        The first solver configuration option

    solver_option_2: float, default=1
        The second solver configuration option

        With a very long line containing wrappable text in a long, silly
        paragraph with little actual information.
        #) but a bulleted list
        #) with two bullets

option_2: int, default=5
    The second solver configuration option with a very long line
    containing wrappable text in a long, silly paragraph with little
    actual information."""
        self.assertEqual(ExampleClass.__doc__, ref.lstrip())
        self.assertEqual(ExampleClass.__init__.__doc__, "A simple docstring\n" + ref)

        ref = """
Keyword Arguments
-----------------
option_1: int, default=5
    The first configuration option

solver_options: dict, optional

    solver_option_2: float, default=1
        The second solver configuration option

        With a very long line containing wrappable text in a long, silly
        paragraph with little actual information.
        #) but a bulleted list
        #) with two bullets

option_2: int, default=5
    The second solver configuration option with a very long line
    containing wrappable text in a long, silly paragraph with little
    actual information."""
        self.assertEqual(ExampleClass.fcn.__doc__, "A simple docstring\n" + ref)

        ref = """
Keyword Arguments
-----------------
option_1: int, default=5
    The first configuration option

solver_options: dict, optional

    solver_option_1: float, default=1
        The first solver configuration option

    solver_option_2: float, default=1
        The second solver configuration option

        With a very long line containing wrappable text in a long, silly paragraph with little actual information.
        #) but a bulleted list
        #) with two bullets

option_2: int, default=5
    The second solver configuration option with a very long line containing wrappable text in a long, silly paragraph with little actual information."""
        with LoggingIntercept() as LOG:
            self.assertEqual(add_docstring_list("", ExampleClass.CONFIG), ref)
        self.assertIn('add_docstring_list is deprecated', LOG.getvalue())

if __name__ == "__main__":
    unittest.main()
<|MERGE_RESOLUTION|>--- conflicted
+++ resolved
@@ -48,11 +48,8 @@
     PositiveFloat, NegativeFloat, NonPositiveFloat, NonNegativeFloat,
     In, ListOf, Module, Path, PathList, ConfigEnum, DynamicImplicitDomain,
     ConfigFormatter, String_ConfigFormatter,
-<<<<<<< HEAD
     document_kwargs_from_configdict, add_docstring_list,
-=======
-    document_kwargs_from_configdict, USER_OPTION, DEVELOPER_OPTION,
->>>>>>> 8f2b12ce
+    USER_OPTION, DEVELOPER_OPTION,
     _UnpickleableDomain, _picklable,
 )
 from pyomo.common.log import LoggingIntercept
