--- conflicted
+++ resolved
@@ -42,9 +42,6 @@
     self.assertIsNotNone(var_id)
     self.assertEqual(repn.linear_coefs[var_id], coef)
 
-<<<<<<< HEAD
-def diff_apply_to_and_create_using(self, model, transformation, **kwargs):
-=======
 def check_squared_term_coef(self, repn, var, coef):
     var_id = None
     for i,(v1, v2) in enumerate(repn.quadratic_vars):
@@ -54,8 +51,7 @@
     self.assertIsNotNone(var_id)
     self.assertEqual(repn.quadratic_coefs[var_id], coef)
 
-def diff_apply_to_and_create_using(self, model, transformation):
->>>>>>> 07b37afa
+def diff_apply_to_and_create_using(self, model, transformation, **kwargs):
     # compares the pprint from the transformed model after using both apply_to
     # and create_using to make sure the two do the same thing
     modelcopy = TransformationFactory(transformation).create_using(model,
