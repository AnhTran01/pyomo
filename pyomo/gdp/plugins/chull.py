--- conflicted
+++ resolved
@@ -309,12 +309,7 @@
         varSet_tmp = ComponentSet()
         varSet = []
         for disjunct in obj.disjuncts:
-<<<<<<< HEAD
-            # TODO: Should this include deactivated disjuncts??
-            for cons in disjunct.component_objects(
-=======
             for cons in disjunct.component_data_objects(
->>>>>>> 818e6b2e
                     Constraint,
                     active = True,
                     sort=SortComponents.deterministic,
