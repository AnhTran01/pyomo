name: GitHub CI

on:
  push:
    branches:
      - main
  pull_request:
    branches:
      - main
  workflow_dispatch:
    inputs:
      git-ref:
        description: Git Hash (Optional)
        required: false

defaults:
  run:
    shell: bash -l {0}

env:
  PYTHONWARNINGS: ignore::UserWarning
  PYTHON_CORE_PKGS: wheel
  PYTHON_REQUIRED_PKGS: >
      nose coverage
  PYTHON_BASE_PKGS: >
      ply six dill ipython networkx openpyxl pathos
      pint pyro4 pyyaml sphinx_rtd_theme sympy xlrd
      python-louvain
  PYTHON_NUMPY_PKGS: >
<<<<<<< HEAD
      numpy scipy pyodbc pandas matplotlib seaborn numdifftools parameterized
=======
      numpy scipy pyodbc pandas matplotlib seaborn numdifftools casadi
>>>>>>> e6ed67e2
  CACHE_VER: v3
  NEOS_EMAIL: tests@pyomo.org

jobs:
  build:
    name: ${{ matrix.TARGET }}/${{ matrix.python }}${{ matrix.other }}
    runs-on: ${{ matrix.os }}
    timeout-minutes: 90
    strategy:
      fail-fast: false
      matrix:
        os: [ubuntu-18.04, macos-latest, windows-latest]
        python: [3.6, 3.7, 3.8, 3.9, pypy3]
        other: [""]
        category: ["nightly"]
        # Ubuntu-18.04 should be replaced with ubuntu-latest once PyNumero
        # build error is resolved:
        # https://github.com/Pyomo/pyomo/issues/1710

        include:
        - os: ubuntu-18.04
          TARGET: linux
          PYENV: pip

        - os: macos-latest
          TARGET: osx
          PYENV: pip

        - os: windows-latest
          TARGET: win
          PYENV: conda
          PACKAGES: glpk

        - os: ubuntu-18.04
          python: 3.8
          other: /mpi
          mpi: 3
          skip_doctest: 1
          TARGET: linux
          PYENV: conda
          PACKAGES: mpi4py openmpi

        - os: ubuntu-18.04
          python: 3.7
          other: /conda
          skip_doctest: 1
          TARGET: linux
          PYENV: conda
          PACKAGES: mpi4py openmpi

        - os: ubuntu-18.04
          python: 3.9
          other: /slim
          slim: 1
          skip_doctest: 1
          TARGET: linux
          PYENV: pip

        - os: ubuntu-18.04
          python: 3.6
          other: /cython
          setup_options: --with-cython
          skip_doctest: 1
          TARGET: linux
          PYENV: pip
          PACKAGES: cython

        - os: ubuntu-18.04
          python: 3.7
          other: /singletest
          category: neos
          skip_doctest: 1
          TARGET: linux
          PYENV: pip

        exclude:
        - {os: macos-latest, python: pypy3}
        - {os: windows-latest, python: pypy3}

    steps:
    - name: Checkout Pyomo source
      uses: actions/checkout@v2

    - name: Configure job parameters
      run: |
        JOB="${{matrix.TARGET}}/${{matrix.python}}${{matrix.other}}"
        echo "GHA_JOBNAME=$JOB" | sed 's|/|_|g' >> $GITHUB_ENV
        if test -z "${{matrix.other}}"; then
            echo "GHA_JOBGROUP=${{matrix.TARGET}}" >> $GITHUB_ENV
        else
            echo "GHA_JOBGROUP=other" >> $GITHUB_ENV
        fi
        # Note: pandas 1.0.3 causes gams 29.1.0 import to fail in python 3.8
        PYTHON_PACKAGES="${PYTHON_REQUIRED_PKGS}"
        if test -z "${{matrix.slim}}"; then
            PYTHON_PACKAGES="$PYTHON_PACKAGES ${PYTHON_BASE_PKGS}"
        fi
        if [[ ${{matrix.python}} != pypy* && ! "${{matrix.slim}}" ]]; then
            # NumPy and derivatives either don't build under pypy, or if
            # they do, the builds take forever.
            PYTHON_PACKAGES="$PYTHON_PACKAGES ${PYTHON_NUMPY_PKGS}"
        fi
        PYTHON_PACKAGES="$PYTHON_PACKAGES ${{matrix.PACKAGES}}"
        echo "PYTHON_PACKAGES=$PYTHON_PACKAGES" \
            | tr '\n' ' ' | sed 's/ \+/ /g' >> $GITHUB_ENV

    # Ideally we would cache the conda downloads; however, each cache is
    # over 850MB, and with 5 python versions, that would consume 4.2 of
    # the 5 GB GitHub allows.
    #
    #- name: Conda package cache
    #  uses: actions/cache@v2
    #  if: matrix.PYENV == 'conda'
    #  id: conda-cache
    #  with:
    #    path: cache/conda
    #    key: conda-${{env.CACHE_VER}}.0-${{runner.os}}-${{matrix.python}}

    - name: Pip package cache
      uses: actions/cache@v2
      if: matrix.PYENV == 'pip'
      id: pip-cache
      with:
        path: cache/pip
        key: pip-${{env.CACHE_VER}}.0-${{runner.os}}-${{matrix.python}}

    - name: OS package cache
      uses: actions/cache@v2
      if: matrix.TARGET != 'osx'
      id: os-cache
      with:
        path: cache/os
        key: pkg-${{env.CACHE_VER}}.0-${{runner.os}}

    - name: TPL package download cache
      uses: actions/cache@v2
      id: download-cache
      with:
        path: cache/download
        key: download-${{env.CACHE_VER}}.0-${{runner.os}}

    - name: Configure curl
      run: |
        CURLRC="$(cat <<EOF
           retry = 0
           max-time = 30
        EOF
        )"
        echo "$CURLRC" > ${GITHUB_WORKSPACE}/.curlrc
        echo "$CURLRC" > ${GITHUB_WORKSPACE}/_curlrc
        echo "CURL_HOME=$GITHUB_WORKSPACE" >> $GITHUB_ENV

    - name: Update OSX
      if: matrix.TARGET == 'osx'
      run: |
        mkdir -p ${GITHUB_WORKSPACE}/cache/os
        export HOMEBREW_CACHE=${GITHUB_WORKSPACE}/cache/os
        # Be cautious running brew update: it can break
        #    setup-python on OSX
        # brew update
        #
        # Notes:
        #  - install glpk
        #  - pyodbc needs: gcc pkg-config unixodbc freetds
        for pkg in bash pkg-config unixodbc freetds glpk; do
            brew list $pkg || brew install $pkg
        done

    - name: Update Linux
      if: matrix.TARGET == 'linux'
      run: |
        mkdir -p ${GITHUB_WORKSPACE}/cache/os
        # Notes:
        #  - install glpk
        #  - ipopt needs: libopenblas-dev gfortran liblapack-dev
        sudo apt-get -o Dir::Cache=${GITHUB_WORKSPACE}/cache/os \
            install libopenblas-dev gfortran liblapack-dev glpk-utils
        sudo chmod -R 777 ${GITHUB_WORKSPACE}/cache/os

    - name: Set up Python ${{ matrix.python }}
      if: matrix.PYENV == 'pip'
      uses: actions/setup-python@v2
      with:
        python-version: ${{ matrix.python }}

    - name: Set up Miniconda Python ${{ matrix.python }}
      if: matrix.PYENV == 'conda'
      uses: conda-incubator/setup-miniconda@v2
      with:
        auto-update-conda: true
        python-version: ${{ matrix.python }}

    # GitHub actions is very fragile when it comes to setting up various
    # Python interpreters, expecially the setup-miniconda interface.
    # Per the setup-miniconda documentation, it is important to always
    # invoke bash as a login shell ('shell: bash -l {0}') so that the
    # conda environment is properly activated.  However, running within
    # a login shell appears to foul up the link to python from
    # setup-python.  Further, we have anecdotal evidence that
    # subprocesses invoked through $(python -c ...) and `python -c ...`
    # will not pick up the python activated by setup-python on OSX.
    #
    # Our solution is to define a PYTHON_EXE environment variable that
    # can be explicitly called within subprocess calls to reach the
    # correct interpreter.  Note that we must explicitly run in a *non*
    # login shell to set up the environment variable for the
    # setup-python environments.

    - name: Install Python Packages (pip)
      if: matrix.PYENV == 'pip'
      shell: bash # DO NOT REMOVE: see note above
      run: |
        python -c 'import sys;print(sys.executable)'
        python -m pip install --cache-dir cache/pip --upgrade pip
        pip install --cache-dir cache/pip ${PYTHON_CORE_PKGS}
        pip install --cache-dir cache/pip ${PYTHON_PACKAGES}
        # pymysql 1.0.0: No longer supports Python 2 or pypy2
        pip install --cache-dir cache/pip pymysql || \
            pip install --cache-dir cache/pip pymysql==0.10.1
        if test -z "${{matrix.slim}}"; then
            pip install --cache-dir cache/pip cplex \
                || echo "WARNING: CPLEX Community Edition is not available"
            pip install --cache-dir cache/pip \
                -i https://pypi.gurobi.com gurobipy \
                || echo "WARNING: Gurobi is not available"
            pip install --cache-dir cache/pip xpress \
                || echo "WARNING: Xpress Community Edition is not available"
            pip install --cache-dir cache/pip z3-solver \
                || echo "WARNING: Z3 Solver is not available"
        fi
        python -c 'import sys; print("PYTHON_EXE=%s" \
            % (sys.executable,))' >> $GITHUB_ENV
        echo "NOSETESTS="`which nosetests` >> $GITHUB_ENV

    - name: Install Python packages (conda)
      if: matrix.PYENV == 'conda'
      run: |
        mkdir -p $GITHUB_WORKSPACE/cache/conda
        conda config --set always_yes yes
        conda config --set auto_update_conda false
        conda config --prepend pkgs_dirs $GITHUB_WORKSPACE/cache/conda
        conda info
        conda config --show-sources
        conda list --show-channel-urls
        conda install -q -y -c conda-forge ${PYTHON_CORE_PKGS}
        conda install -q -y -c conda-forge ${PYTHON_PACKAGES}
        if test -z "${{matrix.slim}}"; then
            conda install -q -y -c ibmdecisionoptimization 'cplex>=12.10' \
                || echo "WARNING: CPLEX Community Edition is not available"
            conda install -q -y -c fico-xpress xpress \
                || echo "WARNING: Xpress Community Edition is not available"
            for PKG in casadi cyipopt pymumps; do
                conda install -q -y -c conda-forge $PKG \
                    || echo "WARNING: $PKG is not available"
            done
        fi
        python -c 'import sys; print("PYTHON_EXE=%s" \
            % (sys.executable,))' >> $GITHUB_ENV
        echo "NOSETESTS="`which nosetests` >> $GITHUB_ENV

    - name: Setup TPL package directories
      run: |
        TPL_DIR="${GITHUB_WORKSPACE}/cache/tpl"
        mkdir -p "$TPL_DIR"
        DOWNLOAD_DIR="${GITHUB_WORKSPACE}/cache/download"
        mkdir -p "$DOWNLOAD_DIR"
        echo "TPL_DIR=$TPL_DIR" >> $GITHUB_ENV
        echo "DOWNLOAD_DIR=$DOWNLOAD_DIR" >> $GITHUB_ENV

    - name: Install Ipopt
      if: ${{ ! matrix.slim }}
      run: |
        IPOPT_DIR=$TPL_DIR/ipopt
        echo "$IPOPT_DIR" >> $GITHUB_PATH
        mkdir -p $IPOPT_DIR
        IPOPT_TAR=${DOWNLOAD_DIR}/ipopt.tar.gz
        if test ! -e $IPOPT_TAR; then
            echo "...downloading Ipopt"
            if test "${{matrix.TARGET}}" == osx; then
                echo "IDAES Ipopt not available on OSX"
                exit 0
            fi
            URL=https://github.com/IDAES/idaes-ext
            RELEASE=$(curl --max-time 150 --retry 8 \
                -L -s -H 'Accept: application/json' ${URL}/releases/latest)
            VER=$(echo $RELEASE | sed -e 's/.*"tag_name":"\([^"]*\)".*/\1/')
            URL=${URL}/releases/download/$VER
            if test "${{matrix.TARGET}}" == linux; then
                curl --max-time 150 --retry 8 \
                    -L $URL/idaes-solvers-ubuntu1804-64.tar.gz \
                    > $IPOPT_TAR
            else
                curl --max-time 150 --retry 8 \
                    -L $URL/idaes-solvers-windows-64.tar.gz \
                    $URL/idaes-lib-windows-64.tar.gz > $IPOPT_TAR
            fi
        fi
        cd $IPOPT_DIR
        tar -xzi < $IPOPT_TAR
        echo ""
        echo "$IPOPT_DIR"
        ls -l $IPOPT_DIR

    - name: Install GAMS
      if: ${{ ! matrix.slim }}
      # We install using Powershell because the GAMS installer hangs
      # when launched from bash on Windows
      shell: pwsh
      run: |
        $GAMS_DIR = "${env:TPL_DIR}/gams"
        echo "$GAMS_DIR" | `
            Out-File -FilePath $env:GITHUB_PATH -Encoding utf8 -Append
        echo "LD_LIBRARY_PATH=${env:LD_LIBRARY_PATH}:$GAMS_DIR" `
            Out-File -FilePath $env:GITHUB_ENV -Encoding utf8 -Append
        echo "DYLD_LIBRARY_PATH=${env:DYLD_LIBRARY_PATH}:$GAMS_DIR" `
            Out-File -FilePath $env:GITHUB_ENV -Encoding utf8 -Append
        $INSTALLER = "${env:DOWNLOAD_DIR}/gams_install.exe"
        $URL = "https://d37drm4t2jghv5.cloudfront.net/distributions/29.1.0"
        if ( "${{matrix.TARGET}}" -eq "win" ) {
            $URL = "$URL/windows/windows_x64_64.exe"
        } elseif ( "${{matrix.TARGET}}" -eq "osx" ) {
            $URL = "$URL/macosx/osx_x64_64_sfx.exe"
        } else {
            $URL = "$URL/linux/linux_x64_64_sfx.exe"
        }
        if (-not (Test-Path "$INSTALLER" -PathType Leaf)) {
            echo "...downloading GAMS"
            Invoke-WebRequest -Uri "$URL" -OutFile "$INSTALLER"
        }
        echo "...installing GAMS"
        if ( "${{matrix.TARGET}}" -eq "win" ) {
            Start-Process -FilePath "$INSTALLER" -ArgumentList `
                "/SP- /NORESTART /VERYSILENT /DIR=$GAMS_DIR /NOICONS" `
                -Wait
        } else {
            chmod 777 $INSTALLER
            Start-Process -FilePath "$INSTALLER" -ArgumentList `
                "-q -d $GAMS_DIR" -Wait
            mv $GAMS_DIR/*/* $GAMS_DIR/.
        }
        echo ""
        echo "$GAMS_DIR"
        ls -l $GAMS_DIR

    - name: Install GAMS Python bindings
      if: ${{ ! matrix.slim }}
      run: |
        GAMS_DIR="${env:TPL_DIR}/gams"
        py_ver=$($PYTHON_EXE -c 'import sys;v="_%s%s" % sys.version_info[:2] \
            ;print(v if v != "_27" else "")')
        if test -e $GAMS_DIR/apifiles/Python/api$py_ver; then
            echo "Installing GAMS Python bindings"
            pushd $GAMS_DIR/apifiles/Python/api$py_ver
            $PYTHON_EXE setup.py install
            popd
        fi

    - name: Install BARON
      if: ${{ ! matrix.slim }}
      shell: pwsh
      run: |
        $BARON_DIR = "${env:TPL_DIR}/baron"
        echo "$BARON_DIR" | `
            Out-File -FilePath $env:GITHUB_PATH -Encoding utf8 -Append
        $URL = "https://www.minlp.com/downloads/xecs/baron/current/"
        if ( "${{matrix.TARGET}}" -eq "win" ) {
            $INSTALLER = "${env:DOWNLOAD_DIR}/baron_install.exe"
            $URL += "baron-win64.exe"
        } elseif ( "${{matrix.TARGET}}" -eq "osx" ) {
            $INSTALLER = "${env:DOWNLOAD_DIR}/baron_install.zip"
            $URL += "baron-osx64.zip"
        } else {
            $INSTALLER = "${env:DOWNLOAD_DIR}/baron_install.zip"
            $URL += "baron-lin64.zip"
        }
        if (-not (Test-Path "$INSTALLER" -PathType Leaf)) {
            echo "...downloading BARON ($URL)"
            Invoke-WebRequest -Uri "$URL" -OutFile "$INSTALLER"
        }
        echo "...installing BARON"
        if ( "${{matrix.TARGET}}" -eq "win" ) {
            Start-Process -FilePath "$INSTALLER" -ArgumentList `
                "/SP- /NORESTART /VERYSILENT /DIR=$BARON_DIR /NOICONS" `
                -Wait
        } else {
            unzip -q $INSTALLER
            mv baron-* $BARON_DIR
        }
        echo ""
        echo "$BARON_DIR"
        ls -l $BARON_DIR

    - name: Install GJH_ASL_JSON
      if: ${{ ! matrix.slim && matrix.TARGET != 'win' }}
      run: |
        GJH_DIR="$TPL_DIR/gjh"
        echo "${GJH_DIR}" >> $GITHUB_PATH
        INSTALL_DIR="${DOWNLOAD_DIR}/gjh"
        if test ! -e "$INSTALL_DIR/bin"; then
            mkdir -p "$INSTALL_DIR"
            INSTALLER="$INSTALL_DIR/gjh_asl_json.zip"
            URL="https://codeload.github.com/ghackebeil/gjh_asl_json/zip/master"
            curl --max-time 150 --retry 8 -L $URL > $INSTALLER
            cd $INSTALL_DIR
            unzip -q $INSTALLER
            cd gjh_asl_json-master/Thirdparty
            ./get.ASL
            cd ..
            make
            mv bin "$INSTALL_DIR/bin"
        fi
        cp -rp "$INSTALL_DIR/bin" "$GJH_DIR"
        echo ""
        echo "$GJH_DIR"
        ls -l $GJH_DIR

    - name: Install Pyomo and PyUtilib
      run: |
        echo ""
        echo "Clone Pyomo-model-libraries..."
        git clone https://github.com/Pyomo/pyomo-model-libraries.git
        echo ""
        echo "Install PyUtilib..."
        echo ""
        $PYTHON_EXE -m pip install git+https://github.com/PyUtilib/pyutilib
        echo ""
        echo "Install Pyomo..."
        echo ""
        $PYTHON_EXE setup.py develop ${{matrix.setup_options}}
        echo ""
        echo "Set custom PYOMO_CONFIG_DIR"
        echo ""
        echo "PYOMO_CONFIG_DIR=${GITHUB_WORKSPACE}/config" >> $GITHUB_ENV

    - name: Set up coverage tracking
      run: |
        if test "${{matrix.TARGET}}" == win; then
            COVERAGE_BASE=${GITHUB_WORKSPACE}\\.cover
        else
            COVERAGE_BASE=${GITHUB_WORKSPACE}/.cover
        fi
        COVERAGE_RC=${COVERAGE_BASE}_rc
        echo "COVERAGE_RCFILE=$COVERAGE_RC" >> $GITHUB_ENV
        echo "COVERAGE_PROCESS_START=$COVERAGE_RC" >> $GITHUB_ENV
        cp ${GITHUB_WORKSPACE}/.coveragerc ${COVERAGE_RC}
        echo "data_file=${COVERAGE_BASE}age" >> ${COVERAGE_RC}
        SITE_PACKAGES=$($PYTHON_EXE -c "from distutils.sysconfig import \
            get_python_lib; print(get_python_lib())")
        echo "Python site-packages: $SITE_PACKAGES"
        echo 'import coverage; coverage.process_startup()' \
            > ${SITE_PACKAGES}/run_coverage_at_startup.pth

    - name: Download and install extensions
      run: |
        echo ""
        echo "Pyomo download-extensions"
        echo ""
        pyomo download-extensions
        echo ""
        echo "Pyomo build-extensions"
        echo ""
        pyomo build-extensions --parallel 2

    - name: Report pyomo plugin information
      run: |
        echo "$PATH"
        pyomo help --solvers || exit 1
        pyomo help --transformations || exit 1
        pyomo help --writers || exit 1

    - name: Run Pyomo tests
      if: matrix.mpi == 0
      run: |
        CATEGORY=
        for cat in ${{matrix.category}}; do
            CATEGORY+=" --cat $cat"
        done
        test.pyomo -v $CATEGORY pyomo `pwd`/pyomo-model-libraries

    - name: Run Pyomo MPI tests
      if: matrix.mpi != 0
      run: |
        # Manually invoke the DAT parser so that parse_table_datacmds.py
        # is fully generated by a single process before invoking MPI
        $PYTHON_EXE -c "from pyomo.dataportal.parse_datacmds import \
            parse_data_commands; parse_data_commands(data='')"
        mpirun -np ${{matrix.mpi}} --oversubscribe $NOSETESTS -v \
            --with-xunit --xunit-file=TEST-pyomo-mpi.xml \
            --eval-attr="mpi and (not fragile)" \
            pyomo `pwd`/pyomo-model-libraries

    - name: Run documentation tests
      if: matrix.skip_doctest == 0
      run: |
        make -C doc/OnlineDocs doctest -d

    - name: Process code coverage report
      run: |
        coverage combine
        coverage report -i
        coverage xml -i

    - name: Record build artifacts
      uses: actions/upload-artifact@v2
      with:
        name: ${{github.job}}_${{env.GHA_JOBGROUP}}-${{env.GHA_JOBNAME}}
        path: |
          .coverage
          coverage.xml
          # In general, do not record test results as artifacts to
          #   manage total artifact storage
          # TEST-*.xml

  cover:
    name: process-coverage-${{ matrix.TARGET }}
    needs: build
    if: always() # run even if a build job fails
    runs-on: ${{ matrix.os }}
    timeout-minutes: 10
    strategy:
      fail-fast: false
      matrix:
        os: [ubuntu-18.04, macos-latest, windows-latest]

        include:
        - os: ubuntu-18.04
          TARGET: linux
        - os: macos-latest
          TARGET: osx
        - os: windows-latest
          TARGET: win

    steps:
    - name: Checkout Pyomo source
      uses: actions/checkout@v2
      # We need the source for .codecov.yml and running "coverage xml"

    - name: Pip package cache
      uses: actions/cache@v2
      id: pip-cache
      with:
        path: cache/pip
        key: pip-${{env.CACHE_VER}}.0-${{runner.os}}-3.8

    - name: Download build artifacts
      uses: actions/download-artifact@v2
      with:
        path: artifacts

    - name: Set up Python 3.8
      uses: actions/setup-python@v2
      with:
        python-version: 3.8

    - name: Install Python Packages (pip)
      shell: bash # DO NOT REMOVE: see note above
      run: |
        python -c 'import sys;print(sys.executable)'
        python -m pip install --cache-dir cache/pip --upgrade pip
        pip install --cache-dir cache/pip ${PYTHON_CORE_PKGS} \
            ${PYTHON_REQUIRED_PKGS}
        python -c 'import sys; print("PYTHON_EXE=%s" \
            % (sys.executable,))' >> $GITHUB_ENV

    - name: Install Pyomo and PyUtilib
      run: |
        echo ""
        echo "Clone Pyomo-model-libraries..."
        git clone https://github.com/Pyomo/pyomo-model-libraries.git
        echo ""
        echo "Install PyUtilib..."
        echo ""
        $PYTHON_EXE -m pip install git+https://github.com/PyUtilib/pyutilib
        echo ""
        echo "Install Pyomo..."
        echo ""
        $PYTHON_EXE setup.py develop ${{matrix.setup_options}}
        echo ""
        echo "Set custom PYOMO_CONFIG_DIR"
        echo ""
        echo "PYOMO_CONFIG_DIR=${GITHUB_WORKSPACE}/config" >> $GITHUB_ENV

    - name: Generate parse_table_datacmds
      run: |
        # Manually invoke the DAT parser so that parse_table_datacmds.py
        # is generated before running "coverage xml"
        $PYTHON_EXE -c "from pyomo.dataportal.parse_datacmds import \
            parse_data_commands; parse_data_commands(data='')"

    - name: Update codecov uploader
      run: |
        set +e
        CODECOV="${GITHUB_WORKSPACE}/codecov.sh"
        echo "CODECOV=$CODECOV" >> $GITHUB_ENV
        for i in `seq 3`; do
            echo "Downloading current codecov script (attempt ${i})"
            curl -L https://codecov.io/bash -o $CODECOV
            if test $? == 0; then
                break
            fi
            DELAY=$(( RANDOM % 30 + 30))
            echo "Pausing $DELAY seconds before re-attempting download"
            sleep $DELAY
        done
        if test ! -e $CODECOV; then
            echo "Failed to download codecov.sh"
            exit 1
        fi

    - name: Upload codecov reports
      run: |
        set +e
        if [ "$GITHUB_EVENT_NAME" == "pull_request" ]; then
            SHA=$(jq --raw-output .pull_request.head.sha "$GITHUB_EVENT_PATH")
        else
            SHA=$GITHUB_SHA
        fi
        function upload {
            echo ""
            echo "Build group: $1"
            export CODECOV_NAME=$1
            export TAG=$1
            export GHA_OS_NAME=${{matrix.TARGET}}
            shift
            rm -vf .coverage coverage.xml
            echo "    $@" | sed 's/ /\n    /'
            coverage combine --debug=dataio $@
            if test ! -e .coverage; then
                echo "No coverage to upload."
                return
            fi
            coverage xml || coverage xml -i
            i=0
            while : ; do
                ((i+=1))
                rm -f codecov.log
                echo "Uploading coverage to codecov (attempt ${i})"
                bash $CODECOV -Z -e TAG,GHA_OS_NAME -X gcov -X s3 \
                    -f coverage.xml -C $SHA | tee codecov.log
                if test $? == 0; then
                    echo "PASS $CODECOV_NAME" >> codecov.result
                    break
                elif test $i -ge 2; then
                    if test `grep successfully codecov.log | wc -l` -gt 0; then
                        echo "PASS $CODECOV_NAME (implied)" >> codecov.result
                    else
                        # Do not fail the build (yet) just because the
                        # codecov upload fails
                        echo "FAIL $CODECOV_NAME" >> codecov.result
                        break
                    fi
                fi
                DELAY=$(( RANDOM % 30 + 30))
                echo "Pausing $DELAY seconds before re-attempting upload"
                sleep $DELAY
            done
        }
        for ARTIFACT in artifacts/*_*${{matrix.TARGET}}_*; do
            NAME=`echo $ARTIFACT | cut -d/ -f2`
            cp -v $ARTIFACT/.coverage .coverage-$NAME
        done
        upload ${{matrix.TARGET}} .coverage-*_${{matrix.TARGET}}-*
        if compgen -G ".coverage-*" > /dev/null; then
            upload ${{matrix.TARGET}}/other .coverage-*
        fi
        # Legacy builds that don't support coverage 5.x
        if compgen -G ".coverage-*" > /dev/null; then
            echo ""
            echo "Installing coverage 4.x for legacy builds"
            pip install 'coverage<5'
            upload ${{matrix.TARGET}}/legacy .coverage-*
        fi

    - name: Check codecov upload success
      run: |
        FAIL=`grep FAIL codecov.result | wc -l`
        ALL=`cat codecov.result | wc -l`
        echo "$FAIL of $ALL codecov uploads failed"
        if test $FAIL -gt 0; then
            grep FAIL codecov.result | sed 's/^/    /'
            if test $FAIL -gt 1; then
                echo "More than 1 codecov upload failed."
                exit 1
            fi
        fi<|MERGE_RESOLUTION|>--- conflicted
+++ resolved
@@ -27,11 +27,8 @@
       pint pyro4 pyyaml sphinx_rtd_theme sympy xlrd
       python-louvain
   PYTHON_NUMPY_PKGS: >
-<<<<<<< HEAD
-      numpy scipy pyodbc pandas matplotlib seaborn numdifftools parameterized
-=======
-      numpy scipy pyodbc pandas matplotlib seaborn numdifftools casadi
->>>>>>> e6ed67e2
+      numpy scipy pyodbc pandas matplotlib seaborn numdifftools 
+      parameterized casadi
   CACHE_VER: v3
   NEOS_EMAIL: tests@pyomo.org
 
